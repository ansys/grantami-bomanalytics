# Copyright (C) 2022 - 2025 ANSYS, Inc. and/or its affiliates.
# SPDX-License-Identifier: MIT
#
#
# Permission is hereby granted, free of charge, to any person obtaining a copy
# of this software and associated documentation files (the "Software"), to deal
# in the Software without restriction, including without limitation the rights
# to use, copy, modify, merge, publish, distribute, sublicense, and/or sell
# copies of the Software, and to permit persons to whom the Software is
# furnished to do so, subject to the following conditions:
#
# The above copyright notice and this permission notice shall be included in all
# copies or substantial portions of the Software.
#
# THE SOFTWARE IS PROVIDED "AS IS", WITHOUT WARRANTY OF ANY KIND, EXPRESS OR
# IMPLIED, INCLUDING BUT NOT LIMITED TO THE WARRANTIES OF MERCHANTABILITY,
# FITNESS FOR A PARTICULAR PURPOSE AND NONINFRINGEMENT. IN NO EVENT SHALL THE
# AUTHORS OR COPYRIGHT HOLDERS BE LIABLE FOR ANY CLAIM, DAMAGES OR OTHER
# LIABILITY, WHETHER IN AN ACTION OF CONTRACT, TORT OR OTHERWISE, ARISING FROM,
# OUT OF OR IN CONNECTION WITH THE SOFTWARE OR THE USE OR OTHER DEALINGS IN THE
# SOFTWARE.

<<<<<<< HEAD
from typing import TYPE_CHECKING, Dict, cast
=======
from typing import TYPE_CHECKING, Dict, Generic, TypeVar, cast
>>>>>>> 3889e212

from xmlschema import XMLSchema

if TYPE_CHECKING:
    from ._base_types import BaseType, HasNamespace
<<<<<<< HEAD
=======
from ._base_types import BaseType
>>>>>>> 3889e212

T = TypeVar("T", bound=BaseType)

<<<<<<< HEAD
class BaseBoMWriter:
=======

class GenericBoMWriter(Generic[T]):
>>>>>>> 3889e212
    _schema: XMLSchema

    def __init__(self, schema: XMLSchema):
        """
        Writer to convert BillOfMaterials objects into the format ready for XML serialization.

        Parameters
        ----------
        schema: XMLSchema
            Parsed XMLSchema representing a valid Eco BoM format
        """
        self._schema = schema

<<<<<<< HEAD
    @property
    def target_namespace(self) -> str:
        """The target namespace of the loaded XML schema.

        Returns
        -------
        str
        """
        return self._schema.target_namespace

=======
>>>>>>> 3889e212
    def _get_qualified_name(self, obj: "HasNamespace", field_name: str) -> str:
        namespace_prefixes = [k for k, v in self._schema.namespaces.items() if v == obj.namespace]
        if len(namespace_prefixes) == 1:
            namespace_prefix = namespace_prefixes[0]
        elif len(namespace_prefixes) == 0:
            raise KeyError(f"Namespace {obj.namespace} does not exist in schema for object {type(obj)}")
        elif "" in namespace_prefixes:
            return field_name
        else:
            namespace_prefix = namespace_prefixes[0]
        if field_name[0] == "@":
            return f"@{namespace_prefix}:{field_name[1:]}"
        return f"{namespace_prefix}:{field_name}"

    def _convert_to_dict(self, obj: "BaseType") -> Dict:
        value = {}

        for prop, field_name in obj._simple_values:
            prop_value = getattr(obj, prop)
            if prop_value is not None:
                value[self._get_qualified_name(obj, field_name)] = prop_value
        for _, prop, field_name in obj._props:
            prop_value = getattr(obj, prop)
            if prop_value is not None:
                prop_value = self._convert_to_dict(cast("BaseType", prop_value))
                value[self._get_qualified_name(obj, field_name)] = prop_value
        for _, prop, container_name, _, field_name in obj._list_props:
            prop_value = getattr(obj, prop)
            if prop_value is not None and len(prop_value) > 0:
                prop_value = {
                    self._get_qualified_name(obj, field_name): [
                        self._convert_to_dict(item_obj) for item_obj in prop_value
                    ]
                }
                value[self._get_qualified_name(obj, container_name)] = prop_value
        obj._write_custom_fields(value, self)
        return value

<<<<<<< HEAD
    def convert_bom_to_dict(self, obj: "BaseType") -> Dict:
=======
    def convert_bom_to_dict(self, obj: T) -> Dict:
>>>>>>> 3889e212
        """
        Convert a BillOfMaterials object into its xmlschema dictionary form for serialization to XML.

        Parameters
        ----------
        obj: BaseType

        Returns
        -------
        Dict
            xmlschema formatted object for serialization
        """
        raw_obj = self._convert_to_dict(obj)
        for k, v in self._schema.namespaces.items():
            if k != "":
                raw_obj[f"@xmlns:{k}"] = v
            else:
                raw_obj["@xmlns"] = v
        return raw_obj<|MERGE_RESOLUTION|>--- conflicted
+++ resolved
@@ -20,29 +20,17 @@
 # OUT OF OR IN CONNECTION WITH THE SOFTWARE OR THE USE OR OTHER DEALINGS IN THE
 # SOFTWARE.
 
-<<<<<<< HEAD
-from typing import TYPE_CHECKING, Dict, cast
-=======
 from typing import TYPE_CHECKING, Dict, Generic, TypeVar, cast
->>>>>>> 3889e212
 
 from xmlschema import XMLSchema
 
 if TYPE_CHECKING:
     from ._base_types import BaseType, HasNamespace
-<<<<<<< HEAD
-=======
-from ._base_types import BaseType
->>>>>>> 3889e212
 
-T = TypeVar("T", bound=BaseType)
+T = TypeVar("T", bound="BaseType")
 
-<<<<<<< HEAD
-class BaseBoMWriter:
-=======
 
-class GenericBoMWriter(Generic[T]):
->>>>>>> 3889e212
+class _GenericBoMWriter(Generic[T]):
     _schema: XMLSchema
 
     def __init__(self, schema: XMLSchema):
@@ -56,7 +44,6 @@
         """
         self._schema = schema
 
-<<<<<<< HEAD
     @property
     def target_namespace(self) -> str:
         """The target namespace of the loaded XML schema.
@@ -67,8 +54,6 @@
         """
         return self._schema.target_namespace
 
-=======
->>>>>>> 3889e212
     def _get_qualified_name(self, obj: "HasNamespace", field_name: str) -> str:
         namespace_prefixes = [k for k, v in self._schema.namespaces.items() if v == obj.namespace]
         if len(namespace_prefixes) == 1:
@@ -107,11 +92,7 @@
         obj._write_custom_fields(value, self)
         return value
 
-<<<<<<< HEAD
-    def convert_bom_to_dict(self, obj: "BaseType") -> Dict:
-=======
     def convert_bom_to_dict(self, obj: T) -> Dict:
->>>>>>> 3889e212
         """
         Convert a BillOfMaterials object into its xmlschema dictionary form for serialization to XML.
 
