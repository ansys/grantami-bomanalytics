name: Pre-merge checks
on:
  pull_request:
  push:
    tags:
      - "*"
    branches:
      - main
  workflow_dispatch:
  merge_group:

permissions:
  contents: read

env:
  MAIN_PYTHON_VERSION: '3.12'
  DOCUMENTATION_CNAME: 'bomanalytics.grantami.docs.pyansys.com'
  LIBRARY_NAME: 'ansys-grantami-bomanalytics'
  LIBRARY_NAMESPACE: 'ansys.grantami.bomanalytics'
  PIP_INDEX_URL: "https://${{ secrets.PYANSYS_PYPI_PRIVATE_PAT }}@pkgs.dev.azure.com/pyansys/_packaging/pyansys/pypi/simple/"
  UV_INDEX_URL: "https://${{ secrets.PYANSYS_PYPI_PRIVATE_PAT }}@pkgs.dev.azure.com/pyansys/_packaging/pyansys/pypi/simple/"
  POETRY_HTTP_BASIC_PRIVATE_PYPI_USERNAME: "PAT"
  POETRY_HTTP_BASIC_PRIVATE_PYPI_PASSWORD: ${{ secrets.PYANSYS_PYPI_PRIVATE_PAT }}

concurrency:
  group: ${{ github.workflow }}-${{ github.ref }}
  cancel-in-progress: true

jobs:

  check-vulnerabilities:
    name: "Check library vulnerabilities"
    runs-on: ubuntu-latest
    steps:
      - uses: ansys/actions/check-vulnerabilities@eb7d0fc873deeee6d4740774675ce1741cb6f154  # v10.2.2
        with:
          python-version: ${{ env.MAIN_PYTHON_VERSION }}
          token: ${{ secrets.PYANSYS_CI_BOT_TOKEN }}
          python-package-name: ${{ env.LIBRARY_NAME }}
          dev-mode: ${{ github.ref != 'refs/heads/main' }}
          use-uv: false
    permissions:
      contents: read

  actions-security:
    name: "Check actions security"
    runs-on: ubuntu-latest
    steps:
      - uses: ansys/actions/check-actions-security@21c9de9bee9692173780696d4a39964f20b9cfa3 # v10.1.5
        with:
          generate-summary: true
          token: ${{ secrets.GITHUB_TOKEN }}
          auditing-level: 'high'
          trust-ansys-actions: true
    permissions:
      contents: read

  code-style:
    name: "Code style"
    runs-on: ubuntu-latest
    steps:
      - uses: ansys/actions/code-style@eb7d0fc873deeee6d4740774675ce1741cb6f154  # v10.2.2
        with:
          skip-install: false
    permissions:
      contents: read

  doc-style:
    name: "Documentation style"
    runs-on: ubuntu-latest
    steps:
      - uses: ansys/actions/doc-style@eb7d0fc873deeee6d4740774675ce1741cb6f154  # v10.2.2
        with:
          token: ${{ secrets.GITHUB_TOKEN }}
    permissions:
      contents: read

  doc-build:
    name: Documentation Build (mock examples)
    runs-on: ubuntu-latest
    permissions:
      contents: read
    steps:
    - name: "Run Ansys documentation building action"
      uses: ansys/actions/doc-build@eb7d0fc873deeee6d4740774675ce1741cb6f154  # v10.2.2
      with:
        check-links: false
        dependencies: "pandoc"
        sphinxopts: "-n -W --keep-going"
        optional-dependencies-name: ""
        group-dependencies-name: "doc"

    - name: "Delete unneeded doc artifact"
      if: ${{ !startsWith( github.event.pull_request.head.ref, 'dependabot/') }}
      uses: geekyeggo/delete-artifact@f275313e70c08f6120db482d7a6b98377786765b # v5.1.0
      with:
        name: |
          documentation-html
          documentation-pdf

  build-wheelhouse:
    name: "Build wheelhouse for latest Python versions"
    runs-on: ${{ matrix.os }}
    needs: code-style
    strategy:
       matrix:
           os: [ubuntu-latest, windows-latest]
           python-version: ['3.10', '3.11', '3.12', '3.13']
    permissions:
      id-token: write
      attestations: write
    steps:
      - uses: ansys/actions/build-wheelhouse@eb7d0fc873deeee6d4740774675ce1741cb6f154  # v10.2.2
        with:
          library-name: ${{ env.LIBRARY_NAME }}
          operating-system: ${{ matrix.os }}
          python-version: ${{ matrix.python-version }}
          attest-provenance: true

  tests:
    name: "Tests Python ${{ matrix.python-version }}, ${{ matrix.os }}"
    runs-on: ${{ matrix.os }}
    needs: build-wheelhouse
    permissions:
      contents: read
    strategy:
      matrix:
       os: [ubuntu-latest, windows-latest]
       python-version: ['3.10', '3.11', '3.12', '3.13']
      fail-fast: false
    steps:
      - name: "Checkout the repository"
<<<<<<< HEAD
        uses: actions/checkout@1af3b93b6815bc44a9784bd300feb67ff0d1eeb3  # v6.0.0
        with:
          fetch-depth: 0
          persist-credentials: false
=======
        uses: actions/checkout@8e8c483db84b4bee98b60c0593521ed34d9990e8  # v6.0.1
>>>>>>> 0705331b

      - name: "Set up Python ${{ matrix.python-version }}"
        uses: actions/setup-python@83679a892e2d95755f2dac6acb0bfd1e9ac5d548  # v6.1.0
        with:
          python-version: ${{ matrix.python-version }}

      - name: "Install Python dependencies"
        run: |
          python -m pip install --upgrade pip poetry tox

      - name: "Test with tox"
        run: tox -e "tests" -- -m "not integration"

      - name: "Upload coverage to Codecov"
        uses: codecov/codecov-action@5a1091511ad55cbe89839c7260b706298ca349f7  # v5.5.1
        if: ${{ matrix.python-version == env.MAIN_PYTHON_VERSION && !startsWith( github.event.pull_request.head.ref, 'dependabot/') }}
        env:
          CODECOV_TOKEN: ${{ secrets.CODECOV_TOKEN }}
        with:
          files: .cov/xml
          flags: unittests
          fail_ci_if_error: true

  build-library:
    name: "Build library"
    runs-on: ubuntu-latest
    needs: [ doc-build, tests]
    permissions:
      id-token: write
      attestations: write
    steps:
      - uses: ansys/actions/build-library@eb7d0fc873deeee6d4740774675ce1741cb6f154  # v10.2.2
        with:
          library-name: ${{ env.LIBRARY_NAME }}
          python-version: ${{ env.MAIN_PYTHON_VERSION }}
          attest-provenance: true

  server-checks:
    name: "Server checks"
    needs: [ build-wheelhouse ]
    if: ${{ !startsWith( github.event.pull_request.head.ref, 'dependabot/') }}
    uses: ./.github/workflows/server_checks.yml
    permissions:
      contents: read
      actions: read
    with:
      skip-vm-management: ${{ vars.SKIP_VM_MANAGEMENT == 'true' }}
    secrets:
      CODECOV_TOKEN: ${{ secrets.CODECOV_TOKEN }}
      PYANSYS_PYPI_PRIVATE_PAT: ${{ secrets.PYANSYS_PYPI_PRIVATE_PAT }}
      # Azure secrets
      AZURE_APP_ID: ${{ secrets.AZURE_APP_ID }}
      AZURE_SECRET: ${{ secrets.AZURE_SECRET }}
      AZURE_TENANT_ID: ${{ secrets.AZURE_TENANT_ID }}
      AZURE_RESOURCE_GROUP: ${{ secrets.AZURE_RESOURCE_GROUP }}
      # Test server names
      AZURE_VM_NAME_DEV: ${{ secrets.AZURE_VM_NAME_DEV }}
      AZURE_VM_NAME_25R2: ${{ secrets.AZURE_VM_NAME_25R2 }}
      AZURE_VM_NAME_25R1: ${{ secrets.AZURE_VM_NAME_25R1 }}
      AZURE_VM_NAME_24R2: ${{ secrets.AZURE_VM_NAME_24R2 }}
      AZURE_VM_NAME_24R1: ${{ secrets.AZURE_VM_NAME_24R1 }}
      # Test server URLs
      TEST_SERVER_DEV_URL: ${{ secrets.TEST_SERVER_DEV_URL }}
      TEST_SERVER_25R2_URL: ${{ secrets.TEST_SERVER_25R2_URL }}
      TEST_SERVER_25R1_URL: ${{ secrets.TEST_SERVER_25R1_URL }}
      TEST_SERVER_24R2_URL: ${{ secrets.TEST_SERVER_24R2_URL }}
      # Test server credentials
      TEST_SERVER_READ_USER: ${{ secrets.TEST_SERVER_READ_USER }}
      TEST_SERVER_READ_PASS: ${{ secrets.TEST_SERVER_READ_PASS }}
      TEST_SERVER_WRITE_USER: ${{ secrets.TEST_SERVER_WRITE_USER }}
      TEST_SERVER_WRITE_PASS: ${{ secrets.TEST_SERVER_WRITE_PASS }}

  integration-checks-complete:
    name: "Integration checks complete"
    permissions:
      contents: read
    runs-on: ubuntu-latest
    if: always() && ( startsWith( github.event.pull_request.head.ref, 'dependabot/') || needs.server-checks.result == 'success' )
    needs: server-checks
    steps:
      - name: "Integration checks complete"
        run: echo "Integration checks complete"

  doc-deploy-dev:
    name: "Deploy development documentation"
    runs-on: ubuntu-latest
    needs: [server-checks]
    permissions:
      contents: read
      pages: write
    if: github.event_name == 'push' && !contains(github.ref, 'refs/tags')
    steps:
      - uses: ansys/actions/doc-deploy-dev@eb7d0fc873deeee6d4740774675ce1741cb6f154  # v10.2.2
        with:
          cname: ${{ env.DOCUMENTATION_CNAME }}
          token: ${{ secrets.GITHUB_TOKEN }}
          doc-artifact-name: documentation-html
          bot-user: ${{ secrets.PYANSYS_CI_BOT_USERNAME }}
          bot-email: ${{ secrets.PYANSYS_CI_BOT_EMAIL }}

  update-changelog:
    name: "Update CHANGELOG for new tag"
    if: github.event_name == 'push' && contains(github.ref, 'refs/tags')
    runs-on: ubuntu-latest
    permissions:
      contents: write
      pull-requests: write
    steps:
      - uses: ansys/actions/doc-deploy-changelog@eb7d0fc873deeee6d4740774675ce1741cb6f154  # v10.2.2
        with:
          token: ${{ secrets.PYANSYS_CI_BOT_TOKEN }}
          bot-user: ${{ secrets.PYANSYS_CI_BOT_USERNAME }}
          bot-email: ${{ secrets.PYANSYS_CI_BOT_EMAIL }}

  release:
    name: "Release"
    runs-on: ubuntu-latest
    needs: [build-library, server-checks, update-changelog]
    if: github.event_name == 'push' && contains(github.ref, 'refs/tags')
    environment: release
    permissions:
      id-token: write
      contents: write
    steps:
      - name: "Download the library artifacts from build-library step"
        uses: actions/download-artifact@018cc2cf5baa6db3ef3c5f8a56943fffe632ef53  # v6.0.0
        with:
          name: ${{ env.LIBRARY_NAME }}-artifacts
          path: ${{ env.LIBRARY_NAME }}-artifacts

      - name: "Upload artifacts to PyPI using trusted publisher"
        uses: pypa/gh-action-pypi-publish@ed0c53931b1dc9bd32cbe73a98c7f6766f8a527e  # v1.13.0
        with:
          repository-url: "https://upload.pypi.org/legacy/"
          print-hash: true
          packages-dir: ${{ env.LIBRARY_NAME }}-artifacts
          skip-existing: false

      - uses: ansys/actions/release-github@eb7d0fc873deeee6d4740774675ce1741cb6f154  # v10.2.2
        name: "Release to GitHub"
        with:
          library-name: ${{ env.LIBRARY_NAME }}
          token: ${{ secrets.GITHUB_TOKEN }}

  doc-deploy-stable:
    name: "Deploy stable documentation"
    runs-on: ubuntu-latest
    permissions:
      contents: read
      pages: write
    needs: release
    if: github.event_name == 'push' && contains(github.ref, 'refs/tags')
    steps:
      - uses: ansys/actions/doc-deploy-stable@eb7d0fc873deeee6d4740774675ce1741cb6f154  # v10.2.2
        with:
          cname: ${{ env.DOCUMENTATION_CNAME }}
          token: ${{ secrets.GITHUB_TOKEN }}
          doc-artifact-name: documentation-html
          bot-user: ${{ secrets.PYANSYS_CI_BOT_USERNAME }}
          bot-email: ${{ secrets.PYANSYS_CI_BOT_EMAIL }}<|MERGE_RESOLUTION|>--- conflicted
+++ resolved
@@ -130,14 +130,9 @@
       fail-fast: false
     steps:
       - name: "Checkout the repository"
-<<<<<<< HEAD
-        uses: actions/checkout@1af3b93b6815bc44a9784bd300feb67ff0d1eeb3  # v6.0.0
-        with:
-          fetch-depth: 0
+        uses: actions/checkout@8e8c483db84b4bee98b60c0593521ed34d9990e8  # v6.0.1
+        with:
           persist-credentials: false
-=======
-        uses: actions/checkout@8e8c483db84b4bee98b60c0593521ed34d9990e8  # v6.0.1
->>>>>>> 0705331b
 
       - name: "Set up Python ${{ matrix.python-version }}"
         uses: actions/setup-python@83679a892e2d95755f2dac6acb0bfd1e9ac5d548  # v6.1.0
