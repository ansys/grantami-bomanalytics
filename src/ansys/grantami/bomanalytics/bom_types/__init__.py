# Copyright (C) 2022 - 2025 ANSYS, Inc. and/or its affiliates.
# SPDX-License-Identifier: MIT
#
#
# Permission is hereby granted, free of charge, to any person obtaining a copy
# of this software and associated documentation files (the "Software"), to deal
# in the Software without restriction, including without limitation the rights
# to use, copy, modify, merge, publish, distribute, sublicense, and/or sell
# copies of the Software, and to permit persons to whom the Software is
# furnished to do so, subject to the following conditions:
#
# The above copyright notice and this permission notice shall be included in all
# copies or substantial portions of the Software.
#
# THE SOFTWARE IS PROVIDED "AS IS", WITHOUT WARRANTY OF ANY KIND, EXPRESS OR
# IMPLIED, INCLUDING BUT NOT LIMITED TO THE WARRANTIES OF MERCHANTABILITY,
# FITNESS FOR A PARTICULAR PURPOSE AND NONINFRINGEMENT. IN NO EVENT SHALL THE
# AUTHORS OR COPYRIGHT HOLDERS BE LIABLE FOR ANY CLAIM, DAMAGES OR OTHER
# LIABILITY, WHETHER IN AN ACTION OF CONTRACT, TORT OR OTHERWISE, ARISING FROM,
# OUT OF OR IN CONNECTION WITH THE SOFTWARE OR THE USE OR OTHER DEALINGS IN THE
# SOFTWARE.

<<<<<<< HEAD
from ._builders import *
from .eco2301 import *
from .gbt1205 import *

__all__ = [
    "BillOfMaterials",
    "Part",
    "Material",
    "Process",
    "Substance",
    "Specification",
    "TransportStage",
    "BoMDetails",
    "UsePhase",
    "ProductLifeSpan",
    "UtilitySpecification",
    "StaticMode",
    "MobileMode",
    "ElectricityMix",
    "Location",
    "UnittedValue",
    "EndOfLifeFate",
    "Category",
    "DimensionType",
    "PseudoAttribute",
    "PartialTableReference",
    "MIAttributeReference",
    "MIRecordReference",
    "AttributeReferenceBuilder",
    "RecordReferenceBuilder",
]
=======
from ._builders import AttributeReferenceBuilder, RecordReferenceBuilder
from .eco2301 import *
from .eco2301._bom_reader import BoMReader
from .eco2301._bom_writer import BoMWriter
from .gbt1205 import *
>>>>>>> 3889e212
<|MERGE_RESOLUTION|>--- conflicted
+++ resolved
@@ -20,42 +20,10 @@
 # OUT OF OR IN CONNECTION WITH THE SOFTWARE OR THE USE OR OTHER DEALINGS IN THE
 # SOFTWARE.
 
-<<<<<<< HEAD
-from ._builders import *
-from .eco2301 import *
-from .gbt1205 import *
-
-__all__ = [
-    "BillOfMaterials",
-    "Part",
-    "Material",
-    "Process",
-    "Substance",
-    "Specification",
-    "TransportStage",
-    "BoMDetails",
-    "UsePhase",
-    "ProductLifeSpan",
-    "UtilitySpecification",
-    "StaticMode",
-    "MobileMode",
-    "ElectricityMix",
-    "Location",
-    "UnittedValue",
-    "EndOfLifeFate",
-    "Category",
-    "DimensionType",
-    "PseudoAttribute",
-    "PartialTableReference",
-    "MIAttributeReference",
-    "MIRecordReference",
-    "AttributeReferenceBuilder",
-    "RecordReferenceBuilder",
-]
-=======
+from ._bom_reader import _GenericBoMReader
+from ._bom_writer import _GenericBoMWriter
 from ._builders import AttributeReferenceBuilder, RecordReferenceBuilder
 from .eco2301 import *
-from .eco2301._bom_reader import BoMReader
-from .eco2301._bom_writer import BoMWriter
-from .gbt1205 import *
->>>>>>> 3889e212
+from .eco2301._bom_reader import _BoMReader as BoMReader
+from .eco2301._bom_writer import _BoMWriter as BoMWriter
+from .gbt1205 import *