# Copyright (C) 2022 - 2025 ANSYS, Inc. and/or its affiliates.
# SPDX-License-Identifier: MIT
#
#
# Permission is hereby granted, free of charge, to any person obtaining a copy
# of this software and associated documentation files (the "Software"), to deal
# in the Software without restriction, including without limitation the rights
# to use, copy, modify, merge, publish, distribute, sublicense, and/or sell
# copies of the Software, and to permit persons to whom the Software is
# furnished to do so, subject to the following conditions:
#
# The above copyright notice and this permission notice shall be included in all
# copies or substantial portions of the Software.
#
# THE SOFTWARE IS PROVIDED "AS IS", WITHOUT WARRANTY OF ANY KIND, EXPRESS OR
# IMPLIED, INCLUDING BUT NOT LIMITED TO THE WARRANTIES OF MERCHANTABILITY,
# FITNESS FOR A PARTICULAR PURPOSE AND NONINFRINGEMENT. IN NO EVENT SHALL THE
# AUTHORS OR COPYRIGHT HOLDERS BE LIABLE FOR ANY CLAIM, DAMAGES OR OTHER
# LIABILITY, WHETHER IN AN ACTION OF CONTRACT, TORT OR OTHERWISE, ARISING FROM,
# OUT OF OR IN CONNECTION WITH THE SOFTWARE OR THE USE OR OTHER DEALINGS IN THE
# SOFTWARE.

from abc import ABC
from typing import Any, Dict, Iterable, Optional, Type

from xmlschema import XMLSchema

from ._base_types import BaseType, HasNamespace


class BaseBoMReader(ABC):
    _schema: XMLSchema
    _namespaces: dict[str, str]
    _class_members: Dict[str, Type[BaseType]]

    def __init__(self) -> None:
        """
        Reader to convert a JSON formatted BoM, created by xmlschema, into populated BillOfMaterials object.

        A base class with no bound namespaces or class members. Should be subclassed with a constructor that
        accepts a schema, and _class_members property should be set to classes to deserialize to.
        """
        self._namespaces: Dict[str, str] = {}
<<<<<<< HEAD
        # Used to track fields in an object that haven't been deserialized.
        self.__undeserialized_fields: list[str] = []

    def read_bom(self, obj: Dict) -> tuple[BaseType, list[str]]:
=======
        self._class_members: Dict[str, Type[BaseType]] = {
            k: v for k, v in inspect.getmembers(bom_types, inspect.isclass)
        }
        # Used to track fields in an object that haven't been deserialized.
        self.__undeserialized_fields: list[str] = []

    def read_bom(self, obj: Dict) -> tuple["BillOfMaterials", list]:
>>>>>>> 80ec4c9c
        """
        Convert a BoM object from xmlschema JSON format into a BillOfMaterials object.

        Parameters
        ----------
        obj: Dict
            Source xmlschema JSON format object

        Returns
        -------
        tuple[BillOfMaterials, list]
            A tuple containing the converted BillOfMaterials object, and any fields in the obj argument that could not
            be deserialized.
        """
        namespaces = {}
        for k, v in obj.items():
            if k == "@xmlns":
                namespaces[""] = v
            elif k.startswith("@xmlns"):
                _, prefix = k.split(":")
                namespaces[prefix] = v

        self._namespaces = namespaces

<<<<<<< HEAD
        bom = self.create_type("BillOfMaterials", obj)
=======
        bom = cast("BillOfMaterials", self.create_type("BillOfMaterials", obj))
>>>>>>> 80ec4c9c
        return bom, self.__undeserialized_fields

    def create_type(self, type_name: str, obj: Dict) -> BaseType:
        """
        Recursively deserialize a dictionary of XML fields to a hierarchy of Python objects.
<<<<<<< HEAD

=======
>>>>>>> 80ec4c9c
        Keeps track of any fields which have not been deserialized, so they can be optionally reported to the user
        following deserialization.

        Parameters
        ----------
        type_name : str
            Name of the current type to populate.
        obj : dict
            The data to use to populate the new type.
        """
        local_obj = obj.copy()
        type_ = self._class_members[type_name]
        kwargs = {}
        for target_type, target_property_name, field_name in type_._props:
            kwargs.update(
                self._deserialize_single_type(type_, local_obj, target_type, target_property_name, field_name)
            )
        for target_type, target_property_name, container_name, container_namespace, field_name in type_._list_props:
            kwargs.update(
                self._deserialize_list_type(
                    type_, local_obj, target_type, target_property_name, container_name, container_namespace, field_name
                )
            )
        for target, source in type_._simple_values:
            field_obj = self.get_field(type_, local_obj, source)
            kwargs[target] = field_obj
        kwargs.update(type_._process_custom_fields(local_obj, self))
        self._append_unserialized_fields(type_name, local_obj)
        instance = self._class_members[type_name](**kwargs)
        return instance

    def _deserialize_list_type(
        self,
        instance: Type[BaseType],
        obj: Dict,
        target_type: str,
        target_property_name: str,
        container_name: str,
        container_namespace: str,
        item_name: str,
    ) -> Dict[str, Iterable]:
        container_obj = self.get_field(instance, obj, container_name)
        if container_obj is not None:
            items_obj = self.get_field(instance, container_obj, item_name, container_namespace)
            if items_obj is not None and len(items_obj) > 0:
                return {target_property_name: [self.create_type(target_type, item_dict) for item_dict in items_obj]}
        return {}

    def _deserialize_single_type(
        self, instance: Type[BaseType], obj: Dict, target_type: str, target_property_name: str, field_name: str
    ) -> Dict[str, Any]:
        field_obj = self.get_field(instance, obj, field_name)
        if field_obj is not None:
            return {target_property_name: self.create_type(target_type, field_obj)}
        return {}

    def _append_unserialized_fields(self, type_name: str, obj: Dict) -> None:
        for k, v in obj.items():
            if not k.startswith("@xmlns"):
                val = f"{str(v)[:100]}..." if len(str(v)) > 100 else str(v)
                msg = f'Parent type "{type_name}", field "{k}" with value "{val}".'
                self.__undeserialized_fields.append(msg)

    def get_field(
        self, instance: Type[HasNamespace], obj: Dict, field_name: str, namespace_url: Optional[str] = None
    ) -> Any:
        """
        Given an object and a local name, determines the qualified field name to fetch based on the document namespace
        tags.

        If a field is found that matches the specified local name and namespace, the value is deleted from the
        dictionary.

        Parameters
        ----------
        instance: BaseType
            The object being deserialized into, the namespace will be used from this object by default
        obj: Dict
            The source dictionary with the data to be deserialized.
        field_name: str
            Local name of the target field.
        namespace_url: Optional[str]
            If the target namespace is different from that of the target object, for example if the type defines an
            anonymous complex type, it can be overridden here.
        """
        if namespace_url is None:
            namespace_url = instance.namespace

        for k, v in obj.items():
            if k.startswith("@xmlns"):
                continue

            if k == "$" and field_name == "$":
                del obj[k]
                return v

            if k.startswith("@"):
                is_matched = self._match_attribute(k, field_name, namespace_url)
                if is_matched:
                    del obj[k]
                    return v
            else:
                is_matched = self._match_element(k, field_name, namespace_url)
                if is_matched:
                    del obj[k]
                    return v
        return None

    def _match_element(self, item_name: str, field_name: str, namespace_url: str) -> bool:
        if ":" not in item_name:
            return "" in self._namespaces and namespace_url == self._namespaces[""] and item_name == field_name
        namespace_prefix, stripped_name = item_name.split(":")
        field_namespace_url = self._namespaces[namespace_prefix]
        return namespace_url == field_namespace_url and stripped_name == field_name

    def _match_attribute(self, item_name: str, field_name: str, namespace_url: str) -> bool:
        if not item_name.startswith("@"):
            return False
        if ":" not in item_name:
            if "" in self._namespaces:
                return namespace_url == self._namespaces[""] and item_name == field_name
            else:
                # Workaround for https://github.com/ansys/grantami-bomanalytics-private/issues/75
                # TODO - properly check the _parent_ object's namespace and make sure that we expect a namespace
                # if we're in a different namespace than the parent.
                return item_name == field_name
        item_name = item_name[1:]
        namespace_prefix, stripped_name = item_name.split(":")
        stripped_name = f"@{stripped_name}"
        field_namespace_url = self._namespaces[namespace_prefix]
        return namespace_url == field_namespace_url and stripped_name == field_name<|MERGE_RESOLUTION|>--- conflicted
+++ resolved
@@ -41,20 +41,10 @@
         accepts a schema, and _class_members property should be set to classes to deserialize to.
         """
         self._namespaces: Dict[str, str] = {}
-<<<<<<< HEAD
         # Used to track fields in an object that haven't been deserialized.
         self.__undeserialized_fields: list[str] = []
 
-    def read_bom(self, obj: Dict) -> tuple[BaseType, list[str]]:
-=======
-        self._class_members: Dict[str, Type[BaseType]] = {
-            k: v for k, v in inspect.getmembers(bom_types, inspect.isclass)
-        }
-        # Used to track fields in an object that haven't been deserialized.
-        self.__undeserialized_fields: list[str] = []
-
-    def read_bom(self, obj: Dict) -> tuple["BillOfMaterials", list]:
->>>>>>> 80ec4c9c
+    def read_bom(self, obj: Dict) -> tuple[BaseType, list]:
         """
         Convert a BoM object from xmlschema JSON format into a BillOfMaterials object.
 
@@ -65,7 +55,7 @@
 
         Returns
         -------
-        tuple[BillOfMaterials, list]
+        tuple[BaseType, list]
             A tuple containing the converted BillOfMaterials object, and any fields in the obj argument that could not
             be deserialized.
         """
@@ -79,20 +69,13 @@
 
         self._namespaces = namespaces
 
-<<<<<<< HEAD
         bom = self.create_type("BillOfMaterials", obj)
-=======
-        bom = cast("BillOfMaterials", self.create_type("BillOfMaterials", obj))
->>>>>>> 80ec4c9c
         return bom, self.__undeserialized_fields
 
     def create_type(self, type_name: str, obj: Dict) -> BaseType:
         """
         Recursively deserialize a dictionary of XML fields to a hierarchy of Python objects.
-<<<<<<< HEAD
-
-=======
->>>>>>> 80ec4c9c
+
         Keeps track of any fields which have not been deserialized, so they can be optionally reported to the user
         following deserialization.
 
