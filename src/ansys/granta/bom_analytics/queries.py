"""Bom Analytics query builders.

Describes and implements the main interface for the Bom Analytics API. The builder objects here define
the creation, validation, and execution of Impacted Substances and Compliance queries. One separate
static class outside the main hierarchy implements the Yaml API endpoint.

Attributes
----------
T : TypeVar
    Generic type for builder configuration methods. Ensures that the specific sub-class of the
    object to which the method is bound is hinted as the return type, e.g. that if `.with_record_guid()`
    is called on a `SpecificationCompliance` object, then the return type is correctly identified as
    `SpecificationCompliance`.
Query_Result : TypeVar
    The type of the result object. Can be any type that inherits from either a `ComplianceBaseClass` or
    `ImpactedSubstancesBaseClass`, i.e. all result types.
"""

from abc import ABC, abstractmethod
from typing import Union, List, Dict, Tuple, Any, TypeVar, Generic, TYPE_CHECKING, Callable, Generator
import warnings
from numbers import Number
import logging

from ansys.granta.bomanalytics import models, api

from ._item_definitions import AbstractBomFactory, RecordDefinition
from ._allowed_types import allowed_types
from ._connection import Connection
from ._query_results import (
    QueryResultFactory,
    ComplianceBaseClass,
    ImpactedSubstancesBaseClass,
)
from .indicators import _Indicator

T = TypeVar("T", bound="BaseQueryBuilder")
Query_Result = TypeVar(
    "Query_Result",
    covariant=True,
    bound=Union[ComplianceBaseClass, ImpactedSubstancesBaseClass],
)


logger = logging.getLogger(__name__)


<<<<<<< HEAD
class _Items(list):
=======
class _RecordArgumentManager:
>>>>>>> 5e170dbb
    """Store Bom items for use in queries and generate the list of models to be sent to the server.

    Parameters
    ----------
    record_type_name : str
        The name of the items, e.g. materials, parts. Used in the `batched_bom_arguments` property as the keyword for
        the list of items in the request constructor.
    batch_size : int
        Number of items included in a single request.

    Attributes
    ----------
    _items : list of `RecordDefinition`
        The definition objects added to this object to be used in a query

    Examples
    --------
    >>> items = _RecordDefinitionList(item_type_name = "materials", batch_size = 100)
    >>> items.batched_bom_arguments
    {"materials": [{"reference_type": "material_id", "reference_value": "ABS"}, ...]  # Up to 100 items
    """

    def __init__(self, record_type_name: Union[str, None] = None, batch_size: Union[int, None] = None):
        super().__init__()
        self._items = []
        self.batch_size: Union[int, None] = batch_size
        self.record_type_name: Union[str, None] = record_type_name

    def __repr__(self):
        if not self.record_type_name:
            item_text = "record_type_name: None"
        else:
            item_text = f'record_type_name: "{self.record_type_name}"'
        if not self.batch_size:
            batch_text = "batch_size: None"
        else:
            batch_text = f"batch_size: {self.batch_size}"
        return f"<{self.__class__.__name__} {{{item_text}, {batch_text}}}, length = {len(self._items)}>"

    def append_record_definition(self, item: RecordDefinition):
        """Append a specific record definition to the argument manager.

<<<<<<< HEAD
    @property
    def batched_bom_arguments(self) -> Generator[Dict[str, List[Union[models.Model, str]]], None, None]:
        """A generator producing item request arguments as a list of instances of the appropriate Model.
        Each list of dicts will be at most `_batch_size` long.
=======
        Parameters
        ----------
        item : `RecordDefinition`
            The definition to be added to this list of record definitions.

        Examples
        --------
        >>> part_definition = PartDefinition(...)
        >>> items = _RecordDefinitionList(item_type_name = "materials", batch_size = 100)
        >>> items.append(part_definition)
        """

        self._items.append(item)

    @property
    def is_populated(self):
        return self._items is None

    @property
    def batched_record_arguments(self) -> Generator[Dict[str, List[Union[models.Model, str]]], None, None]:
        """A generator producing item request arguments as a list of instances of the appropriate Model. Each list
        of dicts will be at most `_batch_size` long.
>>>>>>> 5e170dbb

        Each individual dict can be passed to the request constructor as a kwarg.

        Yields
        ------
        Generator(dict(str, list(models.Model)))

        Raises
        ------
        RuntimeError
            If the `item_type_name` has not been set before the arguments are generated.
        """

        if self.record_type_name is None:
            raise RuntimeError('"record_type_name" must be populated before record arguments can be generated.')
        if self.batch_size is None:
            raise RuntimeError('"batch_size" must be populated before record arguments can be generated.')

        for batch_number, i in enumerate(range(0, len(self._items), self.batch_size)):
            batch = [i.definition for i in self._items][i : i + self.batch_size]  # noqa: E203 E501
            batch_str = ", ".join([f'"{item.reference_type}": "{item.reference_value}"' for item in batch])
            logger.debug(f"[TECHDOCS] Batch {batch_number + 1}, Items: {batch_str}")
            yield {self.record_type_name: batch}

    def extract_results_from_response(self, response):
        return [r for r in getattr(response, self.record_type_name)]


class _BaseQueryBuilder(Generic[T], ABC):
<<<<<<< HEAD
    """Base class for all query types. The properties and methods here primarily represent the things on
    which the API is acting, i.e. records or Boms.
=======
    """Base class for all query types. The properties and methods here primarily represent the things on which the API is
    acting, i.e. records or bills of materials (BoMs).
>>>>>>> 5e170dbb

    Attributes
    ----------
    _record_argument_manager : _RecordArgumentManager
        The list of 'things' on which the API gets compliance for.
    """

    def __init__(self):
        self._record_argument_manager = _RecordArgumentManager()

    def __repr__(self):
        return f"<{self.__class__.__name__}: {self._record_argument_manager}>"

<<<<<<< HEAD
    def _validate_items(self) -> None:
=======
    def _validate_items(self):
>>>>>>> 5e170dbb
        """Perform pre-flight checks on the items that have been added to the query.

        Warns
        -----
        RuntimeWarning
            If no items have been added to the query, warn that the response will be empty.
        """

<<<<<<< HEAD
        if not self._bom_item_definitions:
=======
        if not self._record_argument_manager.is_populated:
>>>>>>> 5e170dbb
            warnings.warn(
                f"No {self._record_argument_manager.record_type_name} have been added to the query. Server response will be empty.",
                RuntimeWarning,
            )

    @allowed_types(Any, int)
    def with_batch_size(self: T, batch_size: int) -> T:
        """Number of items included in a single request. Sensible values are set by default, but this value can be changed
        to optimize performance if required on a query-by-query basis.

        Parameters
        ----------
        batch_size : int

        Raises
        ------
        ValueError
            If a number less than 1 is set as the batch size.

        Examples
        --------
        >>> query = MaterialCompliance().with_batch_size(50)...
        """

        if batch_size < 1:
            raise ValueError("Batch must be a positive integer")
        self._record_argument_manager.batch_size = batch_size
        return self


class _RecordBasedQueryBuilder(_BaseQueryBuilder, ABC):
    """Sub-class for all queries where the items added to the query are direct references to records."""

    @allowed_types(_BaseQueryBuilder, [int])
    def with_record_history_ids(self: T, record_history_identities: List[int]) -> T:
        """Add a list of record history identities to a query.

        Parameters
        ----------
        record_history_identities : list(int)
            List of integer record history identities to be added to the query

        Returns
        -------
        _RecordBasedQueryBuilder
            The current query builder.

        Examples
        --------
        >>> query = MaterialCompliance() \
        ...         .with_record_history_ids([15321, 17542, 942])...
        """

        for value in record_history_identities:
            item_reference = self._definition_factory.create_definition_by_record_history_identity(
                record_history_identity=value
            )
            self._record_argument_manager.append_record_definition(item_reference)
        return self

    @allowed_types(_BaseQueryBuilder, [str])
    def with_record_history_guids(self: T, record_history_guids: List[str]) -> T:
        """Add a list of record history guids to a query.

        Parameters
        ----------
        record_history_guids : list(str)
            List of record history guids to be added to the query

        Returns
        -------
        _RecordBasedQueryBuilder
            The current query builder.

        Examples
        --------
        >>> query = MaterialCompliance() \
        ...         .with_record_history_guids(['41e20a88-d496-4735-a177-6266fac9b4e2',
        ...                                     'd117d9ad-e6a9-4ba9-8ad8-9a20b6d0b5e2'])...
        """

        for value in record_history_guids:
            item_reference = self._definition_factory.create_definition_by_record_history_guid(
                record_history_guid=value
            )
            self._record_argument_manager.append_record_definition(item_reference)
        return self

    @allowed_types(_BaseQueryBuilder, [str])
    def with_record_guids(self: T, record_guids: List[str]) -> T:
        """Add a list of record guids to a query.

        Parameters
        ----------
        record_guids : list(str)
            List of record guids to be added to the query

        Returns
        -------
        _RecordBasedQueryBuilder
            The current query builder.

        Examples
        --------
        >>> query = MaterialCompliance() \
        ...         .with_record_guids(['bdb0b880-e6ee-4f1a-bebd-af76959ae3c8',
        ...                             'a98cf4b3-f96a-4714-9f79-afe443982c69'])...
        """

        for value in record_guids:
            item_reference = self._definition_factory.create_definition_by_record_guid(record_guid=value)
            self._record_argument_manager.append_record_definition(item_reference)
        return self

    @allowed_types(_BaseQueryBuilder, [{str: str}])
    def with_stk_records(self: T, stk_records: List[Dict[str, str]]) -> T:
        """Add a list of records generated by the Scripting Toolkit.

        Parameters
        ----------
        stk_records : list
            List of record definitions

        Returns
        -------
        _RecordBasedQueryBuilder
            The current query builder.

        Examples
        --------
        >>> query = MaterialCompliance().with_stk_records(stk_records)...
        """

        record_guids = [r["record_guid"] for r in stk_records]  # TODO Handle database key
        return self.with_record_guids(record_guids)


if TYPE_CHECKING:
    api_base_class = _RecordBasedQueryBuilder
else:
    api_base_class = object


class _ApiMixin(api_base_class):
    """Base class for API-specific mixins.

    Describes generic properties of a call to an API (e.g. calling the API, processing results) and defines abstract
    concepts about validating parameters (i.e. the axes over which the items will be evaluated).

    Attributes
    ----------
    _request_type : models.Model
        The type of object to be sent to the Granta MI server. The actual value is set in the concrete class definition.
    """

    def __init__(self):
        super().__init__()
        self._request_type = None

    def _call_api(self, api_method: Callable, arguments: Dict) -> List:
        """Perform the actual call against the Granta MI database.

        Finalizes the arguments by appending each batch of 'item' arguments to the passed in dict,
        and uses them to instantate the request object. Passes the request object to the low-level API. Returns
        the response as a list.

        Parameters
        ----------
        api_method : Callable
            The method bound to the `api.ComplianceApi` or `api.ImpactedSubstanceApi` instance
        arguments : dict
            The state of the query as a set of low-level API kwargs. Includes everything except the batched items.

        Returns
        -------
        list of models.Model
            The results from the low-level API. The type varies depending on the specific query, but is a sub-type of
            `models.Model`.
        """

        self._validate_parameters()
        self._validate_items()
        result = []
<<<<<<< HEAD
        for batch in self._bom_item_definitions.batched_bom_arguments:
=======
        for idx, batch in enumerate(self._record_argument_manager.batched_record_arguments):
>>>>>>> 5e170dbb
            args = {**arguments, **batch}
            request = self._request_type(**args)
            response = api_method(body=request)
            result.extend(self._record_argument_manager.extract_results_from_response(response))
        return result

    @abstractmethod
    def run_query(
        self, api_instance: Union[api.ComplianceApi, api.ImpactedSubstancesApi], static_arguments: Dict
    ) -> Query_Result:
        pass

    @abstractmethod
    def _validate_parameters(self):
        pass


class _ComplianceMixin(_ApiMixin, ABC):
    """Implements the compliance aspects of a query.

    Includes adding indicator parameters to the query, generating the indicator-specific argument to be sent to Granta
    MI, and creating the compliance result objects.

    Attributes
    ----------
    _indicators : dict
        The indicators added to the query.
    _api_method : str
        The name of the method in the `api` class. Specified in the concrete class. Retrieved dynamically because the
        `api` instance doesn't exist until runtime.
    api_class : object
        The class in the low-level API for this query type. Requires instantiation with the client object, and so only
        the reference to the class is stored here, not the instance itself.
    """

    def __init__(self):
        super().__init__()
        self._indicators = {}
        self._api_method = ""
        self.api_class = api.ComplianceApi

    def __repr__(self):
        return f"<{self.__class__.__name__}: {self._record_argument_manager}, {len(self._indicators)} indicators>"

    @allowed_types(_BaseQueryBuilder, [_Indicator])
    def with_indicators(self: T, indicators: List[_Indicator]) -> T:
        """Add a list of indicators to evaluate compliance against.

        Parameters
        ----------
        indicators : list
            List of Indicator definitions

        Returns
        -------
        _RecordBasedQueryBuilder
            The current query builder.

        Examples
        --------
        >>> query = MaterialCompliance().with_indicators([WatchListIndicator(...)])...
        """

        for value in indicators:
            self._indicators[value.name] = value
        return self

    def run_query(self, api_instance: api.ComplianceApi, static_arguments: Dict) -> Query_Result:
        """Passes the current state of the query as arguments to Granta MI and returns the results.

        Gets the bound method for this particular query from `api_instance` and passes it to `self._call_api()` which
        performs the actual call. Passes the result to the `QueryResultFactory` to build the corresponding result
        object.

        The `indicator_definitions` are used to create the QueryResult object, since only the indicator names
        and results are returned from the low-level API.

        Parameters
        ----------
        api_instance : api.ComplianceApi
        static_arguments : dict
            The arguments set at the connection level, which includes the database key and any custom table names.

        Returns
        -------
        Query_Result
            The exact type of the result depends on the query.
        """

        api_method = getattr(api_instance, self._api_method)
        arguments = {**static_arguments, "indicators": [i.definition for i in self._indicators.values()]}

        indicators_text = ", ".join(self._indicators)
        logger.debug(f"[TECHDOCS] Indicators: {indicators_text}")

        result_raw = self._call_api(api_method, arguments)
        result = QueryResultFactory.create_result(results=result_raw, indicator_definitions=self._indicators)
        return result

    def _validate_parameters(self):
        """Perform pre-flight checks on the indicators that have been added to the query.

        Warns
        -----
        RuntimeWarning
            If no indicators have been added to the query, warn that the response will be empty.
        """

        if not self._indicators:
            warnings.warn(
                "No indicators have been added to the query. Server response will be empty.",
                RuntimeWarning,
            )


class _ImpactedSubstanceMixin(_ApiMixin, ABC):
    """Implements the impacted substances aspects of a query.

    Includes adding legislation parameters to the query, generating the legislation-specific argument to be sent to
    Granta MI, and creating the impacted substance result objects.

    Attributes
    ----------
    _legislations : list
        The legislation names added to the query.
    _api_method : str
        The name of the method in the `api` class. Specified in the concrete class. Retrieved dynamically because the
        `api` instance doesn't exist until runtime.
    api_class : object
        The class in the low-level API for this query type. Requires instantiation with the client object, and so only
        the reference to the class is stored here, not the instance itself.
    """

    def __init__(self):
        super().__init__()
        self._legislations: List[str] = []
        self._api_method = ""
        self.api_class = api.ImpactedSubstancesApi

    def __repr__(self):
        return f"<{self.__class__.__name__}: {self._record_argument_manager}, {len(self._legislations)} legislations>"

    @allowed_types(_BaseQueryBuilder, [str])
    def with_legislations(self: T, legislation_names: List[str]) -> T:
        """ Add a list of legislations to retrieve the impacted substances for.

        Parameters
        ----------
        legislation_names : str
            List of legislation names

        Returns
        -------
        _RecordBasedQueryBuilder
            The current query builder.

        Examples
        --------
        >>> query = MaterialImpactedSubstances() \
        ...         .with_legislations(["California Proposition 65 List",
                                        "REACH - The Candidate List"])...
        """

        self._legislations.extend(legislation_names)
        return self

    def run_query(self, api_instance: api.ImpactedSubstancesApi, static_arguments: Dict) -> Query_Result:
        """Passes the current state of the query as arguments to Granta MI and returns the results.

        Gets the bound method for this particular query from `api_instance` and passes it to `self._call_api()` which
        performs the actual call. Passes the result to the `QueryResultFactory` to build the corresponding result
        object.

        Parameters
        ----------
        api_instance : api.ImpactedSubstancesApi
        static_arguments : dict
            The arguments set at the connection level, which includes the database key and any custom table names.

        Returns
        -------
        Query_Result
            The exact type of the result depends on the query.
        """

        api_method = getattr(api_instance, self._api_method)
        arguments = {"legislation_names": self._legislations, **static_arguments}

        legislations_text = ", ".join(['"' + leg + '"' for leg in self._legislations])
        logger.debug(f"[TECHDOCS] Legislation names: {legislations_text}")

        result_raw = self._call_api(api_method, arguments)
        if not result_raw:
            return []
        result = QueryResultFactory.create_result(results=result_raw)
        return result

    def _validate_parameters(self):
        """Perform pre-flight checks on the legislations that have been added to the query.

        Warns
        -----
        RuntimeWarning
            If no legislations have been added to the query, warn that the response will be empty.
        """

        if not self._legislations:
            warnings.warn(
                "No legislations have been added to the query. Server response will be empty.",
                RuntimeWarning,
            )


class _MaterialQueryBuilder(_RecordBasedQueryBuilder, ABC):
    """Sub-class for all queries where the items added to the query are direct references to material records."""

    def __init__(self):
        super().__init__()
        self._record_argument_manager.record_type_name = "materials"
        self._record_argument_manager.batch_size = 100

    @allowed_types(_BaseQueryBuilder, [str])
    def with_material_ids(self: T, material_ids: List[str]) -> T:
        """ Add a list of material ids to a material query.

        Parameters
        ----------
        material_ids : list of str
            List of material ids to be added to the query

        Returns
        -------
        _MaterialQueryBuilder
            The current query builder.

        Examples
        --------
        >>> query = MaterialCompliance() \
        ...         .with_material_ids(['elastomer-butadienerubber',
        ...                             'NBR-100'])...
        """
        for material_id in material_ids:
            item_reference = self._definition_factory.create_definition_by_material_id(material_id=material_id)
            self._record_argument_manager.append_record_definition(item_reference)
        return self


class MaterialCompliance(_ComplianceMixin, _MaterialQueryBuilder):
    """Evaluate compliance for Granta MI material records against a number of indicators. If the materials are
    associated with substances, these are also evaluated and returned.

    All methods used to add materials and indicators to this query return the query itself, so they can be chained
    together as required. Use the .execute() method once the query is fully constructed to return the result.

    Examples
    --------
    >>> cxn = Connection(...)
    >>> query = (
    ...     MaterialCompliance()
    ...     .with_material_ids(['elastomer-butadienerubber', 'NBR-100'])
    ...     .with_indicators([WatchListIndicator(...)])
    ... )
    >>> result = cxn.run(query)
    """

    def __init__(self):
        super().__init__()
        self._request_type = models.GrantaBomAnalyticsServicesInterfaceGetComplianceForMaterialsRequest
        self._definition_factory = AbstractBomFactory.create_factory_for_request_type(self._request_type)
        self._api_method = "post_miservicelayer_bom_analytics_v1svc_compliance_materials"


class MaterialImpactedSubstances(_ImpactedSubstanceMixin, _MaterialQueryBuilder):
    """Get the substances impacted by a list of legislations for Granta MI material records.

    All methods used to add materials and legislations to this query return the query itself, so they can be chained
    together as required. Use the .execute() method once the query is fully constructed to return the result.

    Examples
    --------
    >>> cxn = Connection(...)
    >>> query = (
    ...     MaterialImpactedSubstances()
    ...     .with_material_ids(['elastomer-butadienerubber', 'NBR-100'])
    ...     .with_legislations(["California Proposition 65 List", "REACH - The Candidate List"])
    ... )
    >>> result = cxn.run(query)
    """

    def __init__(self):
        super().__init__()
        self._request_type = (
            models.GrantaBomAnalyticsServicesInterfaceGetImpactedSubstancesForMaterialsRequest  # noqa: E501
        )
        self._definition_factory = AbstractBomFactory.create_factory_for_request_type(self._request_type)
        self._api_method = "post_miservicelayer_bom_analytics_v1svc_impactedsubstances_materials"


class _PartQueryBuilder(_RecordBasedQueryBuilder, ABC):
    """Sub-class for all queries where the items added to the query are direct references to part records."""

    def __init__(self):
        super().__init__()
        self._record_argument_manager.record_type_name = "parts"
        self._record_argument_manager.batch_size = 10

    @allowed_types(_BaseQueryBuilder, [str])
    def with_part_numbers(self: T, part_numbers: List[str]) -> T:
        """Add a list of part numbers to a part query.

        Parameters
        ----------
        part_numbers : list(str)
            List of part numbers to be added to the query

        Returns
        -------
        _PartQueryBuilder
            The current query builder.

        Examples
        --------
        >>> query = PartComplianceQuery().with_part_numbers(['ABC12345', 'Q356AQ'])...
        """

        for value in part_numbers:
            item_reference = self._definition_factory.create_definition_by_part_number(part_number=value)
            self._record_argument_manager.append_record_definition(item_reference)
        return self


class PartCompliance(_ComplianceMixin, _PartQueryBuilder):
    """Evaluate compliance for Granta MI part records against a number of indicators. If the parts are
    associated with materials, parts, specifications, or substances, these are also evaluated and returned.

    All methods used to add parts and indicators to this query return the query itself, so they can be chained
    together as required. Use the .execute() method once the query is fully constructed to return the result.

    Examples
    --------
    >>> cxn = Connection(...)
    >>> query = (
    ...     PartComplianceQuery()
    ...    .with_part_numbers(['ABC12345', 'Q356AQ'])
    ...    .with_indicators([WatchListIndicator(...)])
    ... )
    >>> result = cxn.run(query)
    """

    def __init__(self):
        super().__init__()
        self._request_type = models.GrantaBomAnalyticsServicesInterfaceGetComplianceForPartsRequest
        self._definition_factory = AbstractBomFactory.create_factory_for_request_type(self._request_type)
        self._api_method = "post_miservicelayer_bom_analytics_v1svc_compliance_parts"


class PartImpactedSubstances(_ImpactedSubstanceMixin, _PartQueryBuilder):
    """Get the substances impacted by a list of legislations for Granta MI part records.

    All methods used to add parts and legislations to this query return the query itself, so they can be chained
    together as required. Use the .execute() method once the query is fully constructed to return the result.

    Examples
    --------
    >>> cxn = Connection(...)
    >>> query = (
    ...     PartImpactedSubstanceQuery()
    ...     .with_part_numbers(['ABC12345', 'Q356AQ'])
    ...     .with_legislations(["California Proposition 65 List", "REACH - The Candidate List"])
    ... )
    >>> result = cxn.run(query)
    """

    def __init__(self):
        super().__init__()
        self._request_type = (
            models.GrantaBomAnalyticsServicesInterfaceGetImpactedSubstancesForPartsRequest  # noqa: E501
        )
        self._definition_factory = AbstractBomFactory.create_factory_for_request_type(self._request_type)
        self._api_method = "post_miservicelayer_bom_analytics_v1svc_impactedsubstances_parts"


class _SpecificationQueryBuilder(_RecordBasedQueryBuilder, ABC):
    """Sub-class for all queries where the items added to the query are direct references to specification records."""

    def __init__(self):
        super().__init__()
        self._record_argument_manager.record_type_name = "specifications"
        self._record_argument_manager.batch_size = 10

    @allowed_types(_BaseQueryBuilder, [str])
    def with_specification_ids(self: T, specification_ids: List[str]) -> T:
        """Add a list of specification IDs to a specification query.

        Parameters
        ----------
        specification_ids : list(str)
            List of specification IDs to be added to the query

        Returns
        -------
        _SpecificationQueryBuilder
            The current query builder.

        Examples
        --------
        >>> query = SpecificationComplianceQuery() \
        ...         .with_specification_ids(['MIL-A-8625', 'PSP101'])...
        """
        for specification_id in specification_ids:
            item_reference = self._definition_factory.create_definition_by_specification_id(
                specification_id=specification_id
            )
            self._record_argument_manager.append_record_definition(item_reference)
        return self


class SpecificationCompliance(_ComplianceMixin, _SpecificationQueryBuilder):
    """Evaluate compliance for Granta MI specification records against a number of indicators. If the
    specifications are associated with materials, specifications, or substances, these are also evaluated and returned.

    All methods used to add specifications and indicators to this query return the query itself, so they can be chained
    together as required. Use the .execute() method once the query is fully constructed to return the result.

    Examples
    --------
    >>> cxn = Connection(...)
    >>> query = (
    ...     SpecificationComplianceQuery()
    ...     .with_specification_ids(['MIL-A-8625', 'PSP101'])
    ...     .with_indicators([WatchListIndicator(...)])
    ... )
    >>> result = cxn.run(query)
    """

    def __init__(self):
        super().__init__()
        self._request_type = (
            models.GrantaBomAnalyticsServicesInterfaceGetComplianceForSpecificationsRequest  # noqa: E501
        )
        self._definition_factory = AbstractBomFactory.create_factory_for_request_type(self._request_type)
        self._api_method = "post_miservicelayer_bom_analytics_v1svc_compliance_specifications"


class SpecificationImpactedSubstances(_ImpactedSubstanceMixin, _SpecificationQueryBuilder):
    """Get the substances impacted by a list of legislations for Granta MI specification records.

    All methods used to add specifications and legislations to this query return the query itself, so they can be
    chained together as required. Use the .execute() method once the query is fully constructed to return the result.

    Examples
    --------
    >>> cxn = Connection(...)
    >>> query = (
    ...     SpecificationImpactedSubstanceQuery()
    ...     .with_specification_ids(['MIL-A-8625', 'PSP101'])
    ...     .with_legislations(["California Proposition 65 List", "REACH - The Candidate List"])
    ... )
    >>> result = cxn.run(query)
    """

    def __init__(self):
        super().__init__()
        self._request_type = (
            models.GrantaBomAnalyticsServicesInterfaceGetImpactedSubstancesForSpecificationsRequest  # noqa: E501
        )
        self._definition_factory = AbstractBomFactory.create_factory_for_request_type(self._request_type)
        self._api_method = "post_miservicelayer_bom_analytics_v1svc_impactedsubstances_specifications"


class _SubstanceQueryBuilder(_RecordBasedQueryBuilder, ABC):
    """Sub-class for all queries where the items added to the query are direct references to substance records."""

    def __init__(self):
        super().__init__()
        self._record_argument_manager.record_type_name = "substances"
        self._record_argument_manager.batch_size = 500

    @allowed_types(_BaseQueryBuilder, [str])
    def with_cas_numbers(self: T, cas_numbers: List[str]) -> T:
        """Add a list of CAS numbers to a substance query. The amount of substance in the material will be set to 100%.

        Parameters
        ----------
        cas_numbers : list(str)
            List of CAS numbers to be added to the query

        Returns
        -------
        _SubstanceQueryBuilder
            The current query builder.

        Examples
        --------
        >>> query = SubstanceCompliance().with_cas_numbers(['50-00-0', '57-24-9'])...
        """
        for cas_number in cas_numbers:
            item_reference = self._definition_factory.create_definition_by_cas_number(cas_number=cas_number)
            self._record_argument_manager.append_record_definition(item_reference)
        return self

    @allowed_types(_BaseQueryBuilder, [str])
    def with_ec_numbers(self: T, ec_numbers: List[str]) -> T:
        """Add a list of EC numbers to a substance query. The amount of substance in the material will be set to 100%.

        Parameters
        ----------
        ec_numbers : list(str)
            List of EC numbers to be added to the query

        Returns
        -------
        _SubstanceQueryBuilder
            The current query builder.

        Examples
        --------
        >>> query = SubstanceCompliance().with_ec_numbers(['200-001-8', '200-319-7'])...
        """
        for ec_number in ec_numbers:
            item_reference = self._definition_factory.create_definition_by_ec_number(ec_number=ec_number)
            self._record_argument_manager.append_record_definition(item_reference)
        return self

    @allowed_types(_BaseQueryBuilder, [str])
    def with_chemical_names(self: T, chemical_names: List[str]) -> T:
        """Add a list of chemical names to a substance query. The amount of substance in the material will be set to 100%.

        Parameters
        ----------
        chemical_names : list(str)
            List of chemical names to be added to the query

        Returns
        -------
        _SubstanceQueryBuilder
            The current query builder.

        Examples
        --------
        >>> query = SubstanceCompliance().with_chemical_names(['Formaldehyde', 'Strychnine'])...
        """
        for chemical_name in chemical_names:
            item_reference = self._definition_factory.create_definition_by_chemical_name(chemical_name=chemical_name)
            self._record_argument_manager.append_record_definition(item_reference)
        return self

    @allowed_types(_BaseQueryBuilder, [(int, Number)])
    def with_record_history_ids_and_amounts(
        self: T, record_history_identities_and_amounts: List[Tuple[int, float]]
    ) -> T:
        """Add a list of record history identities and amounts to a substance query.

        Parameters
        ----------
        record_history_identities_and_amounts : list(tuple(int, float))
            List of tuples containing the record history identity and its wt % amount in the material/part

        Returns
        -------
        _SubstanceQueryBuilder
            The current query builder.

        Examples
        --------
        >>> query = SubstanceCompliance() \
        ...         .with_record_history_ids_and_amounts([(15321, 25), (17542, 0.1)])...
        """

        for record_history_id, amount in record_history_identities_and_amounts:
            item_reference = self._definition_factory.create_definition_by_record_history_identity(
                record_history_identity=record_history_id
            )
            item_reference.percentage_amount = amount
            self._record_argument_manager.append_record_definition(item_reference)
        return self

    @allowed_types(_BaseQueryBuilder, [(str, Number)])
    def with_record_history_guids_and_amounts(self: T, record_history_guids_and_amounts: List[Tuple[str, float]]) -> T:
        """Add a list of record history guids and amounts to a substance query.

        Parameters
        ----------
        record_history_guids_and_amounts : list(tuple(str, float))
            List of tuples containing the record history guid and its wt % amount in the material/part

        Returns
        -------
        _SubstanceQueryBuilder
            The current query builder.

        Examples
        --------
        >>> query = SubstanceCompliance() \
        ...         .with_record_history_guids_and_amounts([('bdb0b880-e6ee-4f1a-bebd-af76959ae3c8', 25),
        ...                                                 ('a98cf4b3-f96a-4714-9f79-afe443982c69', 0.1)])...
        """
        for record_history_guid, amount in record_history_guids_and_amounts:
            item_reference = self._definition_factory.create_definition_by_record_history_guid(
                record_history_guid=record_history_guid
            )
            item_reference.percentage_amount = amount
            self._record_argument_manager.append_record_definition(item_reference)
        return self

    @allowed_types(_BaseQueryBuilder, [(str, Number)])
    def with_record_guids_with_amounts(self: T, record_guids_and_amounts: List[Tuple[str, float]]) -> T:
        """Add a list of record guids and amounts to a substance query.

        Parameters
        ----------
        record_guids_and_amounts : list(tuple(str, float))
            List of tuples containing the record guid and its wt % amount in the material/part

        Returns
        -------
        _SubstanceQueryBuilder
            The current query builder.

        Examples
        --------
        >>> query = SubstanceCompliance() \
        ...         .with_record_guids_with_amounts([('bdb0b880-e6ee-4f1a-bebd-af76959ae3c8', 25),
        ...                                          ('a98cf4b3-f96a-4714-9f79-afe443982c69', 0.1)])...
        """

        for record_guid, amount in record_guids_and_amounts:
            item_reference = self._definition_factory.create_definition_by_record_guid(record_guid=record_guid)
            item_reference.percentage_amount = amount
            self._record_argument_manager.append_record_definition(item_reference)
        return self

    @allowed_types(_BaseQueryBuilder, [(str, Number)])
    def with_cas_numbers_and_amounts(self: T, cas_numbers_and_amounts: List[Tuple[str, float]]) -> T:
        """Add a list of CAS numbers and amounts to a substance query.

        Parameters
        ----------
        cas_numbers_and_amounts : list(tuple(str, float))
            List of tuples containing the CAS number and its wt % amount in the material/part

        Returns
        -------
        _SubstanceQueryBuilder
            The current query builder.

        Examples
        --------
        >>> query = SubstanceCompliance() \
        ...         .with_cas_numbers_and_amounts([('50-00-0', 25), ('57-24-9', 0.1)])...
        """

        for cas_number, amount in cas_numbers_and_amounts:
            item_reference = self._definition_factory.create_definition_by_cas_number(cas_number=cas_number)
            item_reference.percentage_amount = amount
            self._record_argument_manager.append_record_definition(item_reference)
        return self

    @allowed_types(_BaseQueryBuilder, [(str, Number)])
    def with_ec_numbers_and_amounts(self: T, ec_numbers_and_amounts: List[Tuple[str, float]]) -> T:
        """Add a list of EC numbers and amounts to a substance query.

        Parameters
        ----------
        ec_numbers_and_amounts : list(tuple(str, float))
            List of tuples containing the EC number and its wt % amount in the material/part

        Returns
        -------
        _SubstanceQueryBuilder
            The current query builder.

        Examples
        --------
        >>> query = SubstanceCompliance() \
        ...         .with_ec_numbers_and_amounts([('200-001-8', 25), ('200-319-7', 0.1)])...
        """

        for ec_number, amount in ec_numbers_and_amounts:
            item_reference = self._definition_factory.create_definition_by_ec_number(ec_number=ec_number)
            item_reference.percentage_amount = amount
            self._record_argument_manager.append_record_definition(item_reference)
        return self

    @allowed_types(_BaseQueryBuilder, [(str, Number)])
    def with_chemical_names_and_amounts(self: T, chemical_names_and_amounts: List[Tuple[str, float]]) -> T:
        """Add a list of chemical names and amounts to a substance query.

        Parameters
        ----------
        chemical_names_and_amounts : list(tuple(str, float))
            List of tuples containing the chemical name and its wt % amount in the material/part

        Returns
        -------
        _SubstanceQueryBuilder
            The current query builder.

        Examples
        --------
        >>> query = SubstanceCompliance() \
        ...         .with_chemical_names_and_amounts([('Formaldehyde', 25), ('Strychnine', 0.1)])...
        """

        for chemical_name, amount in chemical_names_and_amounts:
            item_reference = self._definition_factory.create_definition_by_chemical_name(chemical_name=chemical_name)
            item_reference.percentage_amount = amount
            self._record_argument_manager.append_record_definition(item_reference)
        return self


class SubstanceCompliance(_ComplianceMixin, _SubstanceQueryBuilder):
    """Evaluate compliance for Granta MI substance records against a number of indicators.

    All methods used to add substances and indicators to this query return the query itself, so they can be chained
    together as required. Use the .execute() method once the query is fully constructed to return the result.

    Examples
    --------
    >>> cxn = Connection(...)
    >>> result = (
    ...     SubstanceCompliance()
    ...     .add_cas_numbers(['50-00-0', '57-24-9'])
    ...     .add_indicators([WatchListIndicator(...)])
    ... )
    >>> result = cxn.run(query)
    """

    def __init__(self):
        super().__init__()
        self._request_type = models.GrantaBomAnalyticsServicesInterfaceGetComplianceForSubstancesRequest
        self._definition_factory = AbstractBomFactory.create_factory_for_request_type(self._request_type)
        self._api_method = "post_miservicelayer_bom_analytics_v1svc_compliance_substances"


<<<<<<< HEAD
class _BomItem:
    """Store a Bom in 1711 XML format for use in queries.
=======
class _BomArgumentManager:
    """
    Store a Bom in 1711 XML format for use in queries.
>>>>>>> 5e170dbb

    Examples
    --------
    >>> bom_item = _BomItem(bom = "<PartsEco xmlns...")
    >>> bom_item.bom_argument
    {"bom_xml1711": "<PartsEco xmlns..."}
    """

    def __init__(self, bom: str = ""):
        self.bom = bom

    def __repr__(self):
        return f'_BomArgumentManager {{bom: "{self.bom[:100]}"}}'

    @property
    def bom_argument(self) -> Dict[str, str]:
        """Return the bom in a dictionary with a key allowing it to be passed as a kwarg to the request constructor.

        Returns
        -------
        Dict of str, str
        """
        return {"bom_xml1711": self.bom}


class _Bom1711QueryBuilder(_BaseQueryBuilder, ABC):
    """Sub-class for all queries where the items added to the query are Boms."""

    def __init__(self):
        super().__init__()
        self._bom_definition = _BomArgumentManager()

    @allowed_types(_BaseQueryBuilder, str)
    def with_bom(self: T, bom: str) -> T:
        """Set the bom to be used for the query. Must be in the Granta 17/11 XML format. This format can be saved from
         the BoM Analyzer.

        Parameters
        ----------
        bom : str

        Examples
        --------
        >>> bom = "<PartsEco xmlns..."
        >>> query = BomCompliance().with_bom(bom)...
        """

<<<<<<< HEAD
        self._bom_item_definitions.bom = bom  # TODO: Validate the bom against the 17/11 schema
=======
        self._bom_definition.bom = bom  # TODO: Validate the bom against the 17/11 schema
>>>>>>> 5e170dbb
        return self


if TYPE_CHECKING:
    bom_base_class = _RecordBasedQueryBuilder, _ApiMixin
else:
    bom_base_class = object


class _Bom1711QueryOverride(bom_base_class):
    """Overrides the `_call_api` method in the `_ApiMixin` class.

    This is needed because the Bom1711 endpoints accept a single bom as opposed to a list of items.
    """

    def _call_api(self, api_method, arguments) -> List:
        args = {**arguments, **self._bom_definition.bom_argument}
        request = self._request_type(**args)
        response = api_method(body=request)
        return response


class BomCompliance(_Bom1711QueryOverride, _ComplianceMixin, _Bom1711QueryBuilder):
    """Evaluate compliance for a Bill of Materials in 17/11 XML format against a number of indicators.

    All methods used to add the Bill of Materials and indicators to this query return the query itself, so they can be
    chained together as required. Use the .execute() method once the query is fully constructed to return the result.

    Examples
    --------
    >>> cxn = Connection(...)
    >>> bom = "<PartsEco xmlns..."
    >>> query = (
    ...     BomCompliance()
    ...     .set_bom(bom)
    ...     .add_indicators([WatchListIndicator(...)])
    ... )
    >>> result = cxn.run(query)
    """

    def __init__(self):
        super().__init__()
        self._request_type = models.GrantaBomAnalyticsServicesInterfaceGetComplianceForBom1711Request
        self._api_method = "post_miservicelayer_bom_analytics_v1svc_compliance_bom1711"


class BomImpactedSubstances(_Bom1711QueryOverride, _ImpactedSubstanceMixin, _Bom1711QueryBuilder):
    """Get the substances impacted by a list of legislations for a Bill of Materials in 17/11 XML format.

    All methods used to add the bom and legislations to this query return the query itself, so they can be
    chained together as required. Use the .execute() method once the query is fully constructed to return the result.

    Examples
    --------
    >>> cxn = Connection(...)
    >>> bom = "<PartsEco xmlns..."
    >>> result = (
    ...     BomImpactedSubstances()
    ...     .set_bom("<PartsEco xmlns...")
    ...     .add_legislations(["California Proposition 65 List", "REACH - The Candidate List"])
    ... )
    >>> result = cxn.run(query)
    """

    def __init__(self):
        super().__init__()
        self._request_type = (
            models.GrantaBomAnalyticsServicesInterfaceGetImpactedSubstancesForBom1711Request  # noqa: E501
        )
        self._api_method = "post_miservicelayer_bom_analytics_v1svc_impactedsubstances_bom1711"


class Yaml:
    """Gets the yaml description of the underlying REST API.

    The API is fully implemented in this package, so the description is unlikely to be useful to end users. It is
    provided for completeness only.

    This class only contains static methods and class attributes, so can be used without instantiation.

    Class Attributes
    ----------------
    api_class : object
        The class in the low-level API for this query type. Requires instantiation with the client object, and so only
        the reference to the class is stored here, not the instance itself.

    Examples
    --------
    >>> cxn = Connection(...)
    >>> cxn.run(Yaml)
    openapi: 3.0.1
    info:
      title: Granta.BomAnalyticsServices
    ...
    """

    api_class = api.DocumentationApi

    @staticmethod
    def run_query(api_instance: api.DocumentationApi, **kwargs) -> str:
        """Gets the yaml representation of the API from Granta MI.

        Parameters
        ----------
        api_instance : api.DocumentationApi

        Returns
        -------
        str
            The yaml definition of the API.
        """

        return api_instance.get_miservicelayer_bom_analytics_v1svc_yaml()<|MERGE_RESOLUTION|>--- conflicted
+++ resolved
@@ -26,7 +26,6 @@
 
 from ._item_definitions import AbstractBomFactory, RecordDefinition
 from ._allowed_types import allowed_types
-from ._connection import Connection
 from ._query_results import (
     QueryResultFactory,
     ComplianceBaseClass,
@@ -45,11 +44,7 @@
 logger = logging.getLogger(__name__)
 
 
-<<<<<<< HEAD
-class _Items(list):
-=======
 class _RecordArgumentManager:
->>>>>>> 5e170dbb
     """Store Bom items for use in queries and generate the list of models to be sent to the server.
 
     Parameters
@@ -92,12 +87,6 @@
     def append_record_definition(self, item: RecordDefinition):
         """Append a specific record definition to the argument manager.
 
-<<<<<<< HEAD
-    @property
-    def batched_bom_arguments(self) -> Generator[Dict[str, List[Union[models.Model, str]]], None, None]:
-        """A generator producing item request arguments as a list of instances of the appropriate Model.
-        Each list of dicts will be at most `_batch_size` long.
-=======
         Parameters
         ----------
         item : `RecordDefinition`
@@ -120,7 +109,6 @@
     def batched_record_arguments(self) -> Generator[Dict[str, List[Union[models.Model, str]]], None, None]:
         """A generator producing item request arguments as a list of instances of the appropriate Model. Each list
         of dicts will be at most `_batch_size` long.
->>>>>>> 5e170dbb
 
         Each individual dict can be passed to the request constructor as a kwarg.
 
@@ -150,13 +138,8 @@
 
 
 class _BaseQueryBuilder(Generic[T], ABC):
-<<<<<<< HEAD
-    """Base class for all query types. The properties and methods here primarily represent the things on
-    which the API is acting, i.e. records or Boms.
-=======
-    """Base class for all query types. The properties and methods here primarily represent the things on which the API is
-    acting, i.e. records or bills of materials (BoMs).
->>>>>>> 5e170dbb
+    """Base class for all query types. The properties and methods here primarily represent the things on which the API
+    is acting, i.e. records or bills of materials (BoMs).
 
     Attributes
     ----------
@@ -170,11 +153,7 @@
     def __repr__(self):
         return f"<{self.__class__.__name__}: {self._record_argument_manager}>"
 
-<<<<<<< HEAD
     def _validate_items(self) -> None:
-=======
-    def _validate_items(self):
->>>>>>> 5e170dbb
         """Perform pre-flight checks on the items that have been added to the query.
 
         Warns
@@ -183,20 +162,17 @@
             If no items have been added to the query, warn that the response will be empty.
         """
 
-<<<<<<< HEAD
-        if not self._bom_item_definitions:
-=======
         if not self._record_argument_manager.is_populated:
->>>>>>> 5e170dbb
             warnings.warn(
-                f"No {self._record_argument_manager.record_type_name} have been added to the query. Server response will be empty.",
+                f"No {self._record_argument_manager.record_type_name} have been added to the query. Server response "
+                f"will be empty.",
                 RuntimeWarning,
             )
 
     @allowed_types(Any, int)
     def with_batch_size(self: T, batch_size: int) -> T:
-        """Number of items included in a single request. Sensible values are set by default, but this value can be changed
-        to optimize performance if required on a query-by-query basis.
+        """Number of items included in a single request. Sensible values are set by default, but this value can be
+        changed to optimize performance if required on a query-by-query basis.
 
         Parameters
         ----------
@@ -351,7 +327,7 @@
         """Perform the actual call against the Granta MI database.
 
         Finalizes the arguments by appending each batch of 'item' arguments to the passed in dict,
-        and uses them to instantate the request object. Passes the request object to the low-level API. Returns
+        and uses them to instantiate the request object. Passes the request object to the low-level API. Returns
         the response as a list.
 
         Parameters
@@ -371,11 +347,7 @@
         self._validate_parameters()
         self._validate_items()
         result = []
-<<<<<<< HEAD
-        for batch in self._bom_item_definitions.batched_bom_arguments:
-=======
-        for idx, batch in enumerate(self._record_argument_manager.batched_record_arguments):
->>>>>>> 5e170dbb
+        for batch in self._record_argument_manager.batched_record_arguments:
             args = {**arguments, **batch}
             request = self._request_type(**args)
             response = api_method(body=request)
@@ -902,7 +874,8 @@
 
     @allowed_types(_BaseQueryBuilder, [str])
     def with_chemical_names(self: T, chemical_names: List[str]) -> T:
-        """Add a list of chemical names to a substance query. The amount of substance in the material will be set to 100%.
+        """Add a list of chemical names to a substance query. The amount of substance in the material will be set to
+        100%.
 
         Parameters
         ----------
@@ -1111,14 +1084,9 @@
         self._api_method = "post_miservicelayer_bom_analytics_v1svc_compliance_substances"
 
 
-<<<<<<< HEAD
-class _BomItem:
-    """Store a Bom in 1711 XML format for use in queries.
-=======
 class _BomArgumentManager:
     """
     Store a Bom in 1711 XML format for use in queries.
->>>>>>> 5e170dbb
 
     Examples
     --------
@@ -1166,11 +1134,7 @@
         >>> query = BomCompliance().with_bom(bom)...
         """
 
-<<<<<<< HEAD
-        self._bom_item_definitions.bom = bom  # TODO: Validate the bom against the 17/11 schema
-=======
         self._bom_definition.bom = bom  # TODO: Validate the bom against the 17/11 schema
->>>>>>> 5e170dbb
         return self
 
 
