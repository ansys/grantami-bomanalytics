<<<<<<< HEAD
from ansys.grantami.bomanalytics import indicators
=======
from typing import Union, List, Callable, Any, Dict, overload
import pytest
import pathlib
from numbers import Number
import random
import os
import requests_mock
from dataclasses import dataclass
from ansys.grantami.bomanalytics_codegen import (
    models,
    GrantaBomAnalyticsServicesInterfaceGetImpactedSubstancesForBom1711Response,
    GrantaBomAnalyticsServicesInterfaceGetComplianceForBom1711Response,
    GrantaBomAnalyticsServicesInterfaceGetImpactedSubstancesForMaterialsResponse,
    GrantaBomAnalyticsServicesInterfaceGetComplianceForMaterialsResponse,
    GrantaBomAnalyticsServicesInterfaceGetImpactedSubstancesForPartsResponse,
    GrantaBomAnalyticsServicesInterfaceGetComplianceForPartsResponse,
    GrantaBomAnalyticsServicesInterfaceGetImpactedSubstancesForSpecificationsResponse,
    GrantaBomAnalyticsServicesInterfaceGetComplianceForSpecificationsResponse,
    GrantaBomAnalyticsServicesInterfaceGetComplianceForSubstancesResponse,
    GrantaBomAnalyticsServicesInterfaceCommonMaterialReference,
    GrantaBomAnalyticsServicesInterfaceCommonPartReference,
    GrantaBomAnalyticsServicesInterfaceCommonSpecificationReference,
    GrantaBomAnalyticsServicesInterfaceGetComplianceForSubstancesSubstanceWithAmount,
    GrantaBomAnalyticsServicesInterfaceCommonIndicatorDefinition,
)

from ansys.grantami.bomanalytics import (
    queries,
    indicators,
    Connection,
)
from ansys.grantami.bomanalytics._allowed_types import allowed_types, _check_type
from ansys.grantami.bomanalytics.indicators import _Indicator
from ansys.grantami.bomanalytics._item_definitions import (
    BoM1711Definition,
    MaterialDefinition,
    SpecificationDefinition,
    PartDefinition,
    SubstanceDefinition,
    ReferenceType,
)
from ansys.grantami.bomanalytics._item_results import (
    PartWithComplianceResult,
    SpecificationWithComplianceResult,
    MaterialWithComplianceResult,
    SubstanceWithComplianceResult,
    CoatingWithComplianceResult,
    ImpactedSubstance,
    ItemResultFactory,
)
from ansys.grantami.bomanalytics import _query_results
from .inputs import sample_bom, sample_bom_complex, examples_as_strings
>>>>>>> df99b730

LEGISLATIONS = ["The SIN List 2.1 (Substitute It Now!)", "Canadian Chemical Challenge"]


two_legislation_indicator = indicators.WatchListIndicator(
    name="Two legislations",
    legislation_names=["GADSL", "California Proposition 65 List"],
    default_threshold_percentage=2,
)
one_legislation_indicator = indicators.RoHSIndicator(
    name="One legislation",
    legislation_names=["EU Directive 2011/65/EU (RoHS 2)"],
    default_threshold_percentage=0.01,
)


INDICATORS = {"Two legislations": two_legislation_indicator,
              "One legislation": one_legislation_indicator}


def check_query_manager_attributes(query_manager, none_attributes, populated_attributes, populated_values):
    assert len(query_manager._item_argument_manager._items) == len(populated_values)
    for idx, value in enumerate(populated_values):
        if query_manager._item_argument_manager._items[idx].__getattribute__(populated_attributes) != value:
            return False
        for none_attr in none_attributes:
            if query_manager._item_argument_manager._items[idx].__getattribute__(none_attr):
                return False
    return True<|MERGE_RESOLUTION|>--- conflicted
+++ resolved
@@ -1,59 +1,5 @@
-<<<<<<< HEAD
 from ansys.grantami.bomanalytics import indicators
-=======
-from typing import Union, List, Callable, Any, Dict, overload
-import pytest
-import pathlib
-from numbers import Number
-import random
-import os
-import requests_mock
-from dataclasses import dataclass
-from ansys.grantami.bomanalytics_codegen import (
-    models,
-    GrantaBomAnalyticsServicesInterfaceGetImpactedSubstancesForBom1711Response,
-    GrantaBomAnalyticsServicesInterfaceGetComplianceForBom1711Response,
-    GrantaBomAnalyticsServicesInterfaceGetImpactedSubstancesForMaterialsResponse,
-    GrantaBomAnalyticsServicesInterfaceGetComplianceForMaterialsResponse,
-    GrantaBomAnalyticsServicesInterfaceGetImpactedSubstancesForPartsResponse,
-    GrantaBomAnalyticsServicesInterfaceGetComplianceForPartsResponse,
-    GrantaBomAnalyticsServicesInterfaceGetImpactedSubstancesForSpecificationsResponse,
-    GrantaBomAnalyticsServicesInterfaceGetComplianceForSpecificationsResponse,
-    GrantaBomAnalyticsServicesInterfaceGetComplianceForSubstancesResponse,
-    GrantaBomAnalyticsServicesInterfaceCommonMaterialReference,
-    GrantaBomAnalyticsServicesInterfaceCommonPartReference,
-    GrantaBomAnalyticsServicesInterfaceCommonSpecificationReference,
-    GrantaBomAnalyticsServicesInterfaceGetComplianceForSubstancesSubstanceWithAmount,
-    GrantaBomAnalyticsServicesInterfaceCommonIndicatorDefinition,
-)
 
-from ansys.grantami.bomanalytics import (
-    queries,
-    indicators,
-    Connection,
-)
-from ansys.grantami.bomanalytics._allowed_types import allowed_types, _check_type
-from ansys.grantami.bomanalytics.indicators import _Indicator
-from ansys.grantami.bomanalytics._item_definitions import (
-    BoM1711Definition,
-    MaterialDefinition,
-    SpecificationDefinition,
-    PartDefinition,
-    SubstanceDefinition,
-    ReferenceType,
-)
-from ansys.grantami.bomanalytics._item_results import (
-    PartWithComplianceResult,
-    SpecificationWithComplianceResult,
-    MaterialWithComplianceResult,
-    SubstanceWithComplianceResult,
-    CoatingWithComplianceResult,
-    ImpactedSubstance,
-    ItemResultFactory,
-)
-from ansys.grantami.bomanalytics import _query_results
-from .inputs import sample_bom, sample_bom_complex, examples_as_strings
->>>>>>> df99b730
 
 LEGISLATIONS = ["The SIN List 2.1 (Substitute It Now!)", "Canadian Chemical Challenge"]
 
