"""BoM Analytics BoM query result definitions.

Defines the representations of the query results themselves, which allows them to implement pivots and summaries over
the entire query result, instead of being constrained to individual parts, materials, etc.
"""

from typing import List, Dict, Type, Callable, Any, Union, TYPE_CHECKING
from collections import defaultdict
from abc import ABC

from ansys.grantami.bomanalytics_codegen import models  # type: ignore[import]

from ._item_results import (
    ItemResultFactory,
    MaterialWithImpactedSubstancesResult,
    MaterialWithComplianceResult,
    PartWithImpactedSubstancesResult,
    PartWithComplianceResult,
    SpecificationWithImpactedSubstancesResult,
    SpecificationWithComplianceResult,
    SubstanceWithComplianceResult,
    ImpactedSubstance,
)
from .indicators import WatchListIndicator, RoHSIndicator

if TYPE_CHECKING:
    from .queries import Query_Result


class QueryResultFactory:
    """Creates query results for a given type of API query. The key to control which result type is created is the type
    of the response from the low-level API.
    """

    registry: Dict = {}
    "Mapping between a query result class and the API response it supports."

    @classmethod
    def register(cls, response_type: Type[models.Model]) -> Callable:
        """Decorator function to register a specific query result class with a response object type.

        Parameters
        ----------
        response_type
            The type of response to be registered.

        Returns
        -------
        Callable
            The function that's being decorated.
        """

        def inner(item_factory: Any) -> Any:
            cls.registry[response_type] = item_factory
            return item_factory

        return inner

    @classmethod
    def create_result(cls, results: Union[List[models.Model], models.Model], **kwargs: Dict) -> "Query_Result":
        """Factory method to return a specific query result.

        Uses the type of the `results` parameter to determine which specific `Query_Result` to return. If `results` is a
        list, then use the type of the first item in the list (since the list will always be homogeneous).

        Parameters
        ----------
        results
            The result or results returned from the low-level API.
        **kwargs
            All other arguments required to instantiate the item definition, including the `reference_value` for
            `RecordDefinition`-based results.

        Returns
        -------
        Query_Result

        Raises
        ------
        RuntimeError
            If a query type is not registered to any factory.
        """

        try:
            response_type = type(results[0])
        except TypeError:
            response_type = type(results)  # Bom results aren't returned in an iterable
        try:
            item_factory_class = cls.registry[response_type]
        except KeyError as e:
            raise RuntimeError(f'Unregistered response type "{response_type}"').with_traceback(e.__traceback__)

        item_result: Query_Result = item_factory_class(results, **kwargs)
        return item_result


class ImpactedSubstancesBaseClass(ABC):
    """Base class for an impacted substances query result.

    This is where generic 'pivots' on the result are implemented, such as aggregating over all items to give a view of
    impacted substances by legislation only, or as a fully flattened list.
    """

    def __repr__(self) -> str:
        return f"<{self.__class__.__name__}: {len(self._results)} {self._result_type_name} results>"  # type: ignore[attr-defined]

    @property
    def impacted_substances_by_legislation(self) -> Dict[str, List["ImpactedSubstance"]]:
        """A view of the results for an impacted substances query grouped by legislation only.

        The substances from all items specified in the query are merged for each legislation, providing a single
        list of impacted substances grouped by legislation only. Substances are duplicated where they appear in
        multiple items for the same legislation.

        Examples
        --------
        >>> result: MaterialImpactedSubstancesQueryResult
        >>> result.impacted_substances_by_legislation
        {'REACH - The Candidate List': [
            <ImpactedSubstance: {"cas_number": 90481-04-2}>, ...]
        }
        """

        results = defaultdict(list)
        for item_result in self._results:  # type: ignore[attr-defined]
            for (
                legislation_name,
                legislation_result,
            ) in item_result.substances_by_legislation.items():
                results[legislation_name].extend(
                    legislation_result
                )  # TODO: Merge these property, i.e. take max amount? range?
        return dict(results)

    @property
    def impacted_substances(self) -> List["ImpactedSubstance"]:
        """A view of the results for an impacted substances query flattened into a single list.

        The substances from all items specified in the query are merged across item and legislation, providing a
        single flat list. Substances are duplicated where they appear in multiple items and/or legislations.

        Examples
        --------
        >>> result: MaterialImpactedSubstancesQueryResult
        >>> result.impacted_substances
        [<ImpactedSubstance: {"cas_number": 90481-04-2}>, ...]
        """

        results = []
<<<<<<< HEAD
        for item_result in self._results:  # type: ignore[attr-defined]
            for legislation_result in item_result.legislations.values():
                results.extend(
                    legislation_result.substances
                )  # TODO: Merge these property, i.e. take max amount? range?
=======
        for item_result in self._results:
            for legislation_result in item_result.substances_by_legislation.values():
                results.extend(legislation_result)  # TODO: Merge these property, i.e. take max amount? range?
>>>>>>> df99b730
        return results


class ComplianceBaseClass(ABC):
    """Base class for a compliance query result.

    This is where generic 'pivots' on the result are implemented, such as aggregating over all items to give a view of
    compliance by indicator only.
    """

    def __repr__(self) -> str:
        return f"<{self.__class__.__name__}: {len(self._results)} {self._result_type_name} results>"  # type: ignore[attr-defined]

    @property
    def compliance_by_indicator(self) -> Dict[str, Union["WatchListIndicator", "RoHSIndicator"]]:
        """A view of the results for a compliance query grouped by indicator only.

        The compliance results from all items specified in the query are merged for each indicator by taking the
        worst result returned for that indicator.

        Examples
        --------
        >>> compliance_result: MaterialComplianceQueryResult
        >>> compliance_result.compliance_by_indicator
        {'Prop 65': <WatchListIndicator,
                name: Prop 65,
                flag: WatchListFlag.WatchListAboveThreshold>
        }
        """

        results = {}
        for result in self._results:  # type: ignore[attr-defined]
            for indicator_name, indicator_result in result.indicators.items():
                if indicator_name not in results:
                    results[indicator_name] = indicator_result
                else:
                    if indicator_result.flag > results[indicator_name].flag:
                        results[indicator_name] = indicator_result
        return results


@QueryResultFactory.register(models.GrantaBomAnalyticsServicesInterfaceGetImpactedSubstancesForMaterialsMaterial)
class MaterialImpactedSubstancesQueryResult(ImpactedSubstancesBaseClass):
    """The result of running a :class:`ansys.granta.bom_analytics.queries.MaterialImpactedSubstancesQuery`."""

    def __init__(
        self,
        results: List[models.GrantaBomAnalyticsServicesInterfaceGetImpactedSubstancesForMaterialsMaterial],
    ):
        """
        Parameters
        ----------
        results
            The low-level API objects returned by the REST API.
        """

        self._results = []
        self._result_type_name = "MaterialWithImpactedSubstances"
        for result in results:
            material_with_impacted_substances = ItemResultFactory.create_impacted_substances_result(
                result_type_name=self._result_type_name,
                result_with_impacted_substances=result,
            )
            self._results.append(material_with_impacted_substances)

    @property
    def impacted_substances_by_material(self) -> List["MaterialWithImpactedSubstancesResult"]:
        """The impacted substances returned by the query, grouped by material.

        Examples
        --------
        >>> result: MaterialImpactedSubstancesQueryResult
        >>> result.impacted_substances_by_material
        [<MaterialWithImpactedSubstancesResult({MaterialId: elastomer-butadienerubber}),
                1 legislations>,...]
        """

        return self._results


@QueryResultFactory.register(models.GrantaBomAnalyticsServicesInterfaceCommonMaterialWithCompliance)
class MaterialComplianceQueryResult(ComplianceBaseClass):
    """The result of running a :class:`ansys.granta.bom_analytics.queries.MaterialComplianceQuery`."""

    def __init__(
        self,
        results: List[models.GrantaBomAnalyticsServicesInterfaceCommonMaterialWithCompliance],
        indicator_definitions: Dict[str, Union["WatchListIndicator", "RoHSIndicator"]],
    ):
        """
        Parameters
        ----------
        results
            The low-level API objects returned by the REST API.
        indicator_definitions
            The indicator definitions supplied as part of the query. Used here as the base for the indicator result
             objects.
        """

        self._results = []
        self._result_type_name = "MaterialWithCompliance"
        for result in results:
            material_with_compliance = ItemResultFactory.create_compliance_result(
                result_type_name=self._result_type_name,
                result_with_compliance=result,
                indicator_definitions=indicator_definitions,
            )
            material_with_compliance._add_child_substances(result.substances)
            self._results.append(material_with_compliance)

    @property
    def compliance_by_material_and_indicator(self) -> List["MaterialWithComplianceResult"]:
        """The compliance status for each indicator in the original query, grouped by material.

        Examples
        --------
        >>> result: MaterialComplianceQueryResult
        >>> result.compliance_by_material_and_indicator
        [<MaterialWithComplianceResult({MaterialId: elastomer-butadienerubber}),
                1 indicators>, ...]
        """

        return self._results


@QueryResultFactory.register(models.GrantaBomAnalyticsServicesInterfaceGetImpactedSubstancesForPartsPart)
class PartImpactedSubstancesQueryResult(ImpactedSubstancesBaseClass):
    """The result of running a :class:`ansys.granta.bom_analytics.queries.PartImpactedSubstancesQuery`."""

    def __init__(
        self,
        results: List[models.GrantaBomAnalyticsServicesInterfaceGetImpactedSubstancesForPartsPart],
    ):
        """
        Parameters
        ----------
        results
            The low-level API objects returned by the REST API.
        """

        self._results = []
        self._result_type_name = "PartWithImpactedSubstances"
        for result in results:
            part_with_impacted_substances = ItemResultFactory.create_impacted_substances_result(
                result_type_name=self._result_type_name,
                result_with_impacted_substances=result,
            )
            self._results.append(part_with_impacted_substances)

    @property
    def impacted_substances_by_part(self) -> List["PartWithImpactedSubstancesResult"]:
        """The impacted substances returned by the query, grouped by part.

        Examples
        --------
        >>> result: PartImpactedSubstancesQueryResult
        >>> result.impacted_substances_by_part
        [<PartWithImpactedSubstancesResult({PartNumber: DRILL}), 1 legislations>,...]
        """

        return self._results


@QueryResultFactory.register(models.GrantaBomAnalyticsServicesInterfaceCommonPartWithCompliance)
class PartComplianceQueryResult(ComplianceBaseClass):
    """The result of running a :class:`ansys.granta.bom_analytics.queries.PartComplianceQuery`."""

    def __init__(
        self,
        results: List[models.GrantaBomAnalyticsServicesInterfaceCommonPartWithCompliance],
        indicator_definitions: Dict[str, Union["WatchListIndicator", "RoHSIndicator"]],
    ):
        """
        Parameters
        ----------
        results
            The low-level API objects returned by the REST API.
        indicator_definitions
            The indicator definitions supplied as part of the query. Used here as the base for the indicator result
             objects.
        """

        self._results = []
        self._result_type_name = "PartWithCompliance"
        for result in results:
            part_with_compliance = ItemResultFactory.create_compliance_result(
                result_type_name=self._result_type_name,
                result_with_compliance=result,
                indicator_definitions=indicator_definitions,
            )
            part_with_compliance._add_child_parts(result.parts)
            part_with_compliance._add_child_materials(result.materials)
            part_with_compliance._add_child_specifications(result.specifications)
            part_with_compliance._add_child_substances(result.substances)
            self._results.append(part_with_compliance)

    @property
    def compliance_by_part_and_indicator(self) -> List["PartWithComplianceResult"]:
        """The compliance status for each indicator in the original query, grouped by part.

        Examples
        --------
        >>> result: PartComplianceQueryResult
        >>> result.compliance_by_part_and_indicator
        [<PartWithComplianceResult({PartNumber: DRILL}), 1 indicators>,...]
        """

        return self._results


@QueryResultFactory.register(
    models.GrantaBomAnalyticsServicesInterfaceGetImpactedSubstancesForSpecificationsSpecification
)
class SpecificationImpactedSubstancesQueryResult(ImpactedSubstancesBaseClass):
    """The result of running a :class:`ansys.granta.bom_analytics.queries.SpecificationImpactedSubstancesQuery`."""

    def __init__(
        self,
        results: List[
            models.GrantaBomAnalyticsServicesInterfaceGetImpactedSubstancesForSpecificationsSpecification
            # noqa: E501
        ],
    ):
        """
        Parameters
        ----------
        results
            The low-level API objects returned by the REST API.
        """

        self._results = []
        self._result_type_name = "SpecificationWithImpactedSubstances"
        for result in results:
            specification_with_impacted_substances = ItemResultFactory.create_impacted_substances_result(
                result_type_name=self._result_type_name,
                result_with_impacted_substances=result,
            )
            self._results.append(specification_with_impacted_substances)

    @property
    def impacted_substances_by_specification(self) -> List["SpecificationWithImpactedSubstancesResult"]:
        """The impacted substances returned by the query, grouped by specification.

        Examples
        --------
        >>> result: SpecificationImpactedSubstancesQueryResult
        >>> result.impacted_substances_by_specification
        [<SpecificationWithImpactedSubstancesResult({SpecificationId: MIL-A-8625}),
                1 legislations>, ...]
        """

        return self._results


@QueryResultFactory.register(models.GrantaBomAnalyticsServicesInterfaceCommonSpecificationWithCompliance)
class SpecificationComplianceQueryResult(ComplianceBaseClass):
    """The result of running a :class:`ansys.granta.bom_analytics.queries.SpecificationComplianceQuery`."""

    def __init__(
        self,
        results: List[models.GrantaBomAnalyticsServicesInterfaceCommonSpecificationWithCompliance],
        indicator_definitions: Dict[str, Union["WatchListIndicator", "RoHSIndicator"]],
    ):
        """
        Parameters
        ----------
        results
            The low-level API objects returned by the REST API.
        indicator_definitions
            The indicator definitions supplied as part of the query. Used here as the base for the indicator result
             objects.
        """

        self._results = []
        self._result_type_name = "SpecificationWithCompliance"
        for result in results:
            specification_with_compliance = ItemResultFactory.create_compliance_result(
                result_type_name=self._result_type_name,
                result_with_compliance=result,
                indicator_definitions=indicator_definitions,
            )
            specification_with_compliance._add_child_materials(result.materials)
            specification_with_compliance._add_child_specifications(result.specifications)
            specification_with_compliance._add_child_coatings(result.coatings)
            specification_with_compliance._add_child_substances(result.substances)
            self._results.append(specification_with_compliance)

    @property
    def compliance_by_specification_and_indicator(self) -> List["SpecificationWithComplianceResult"]:
        """The compliance status for each indicator in the original query, grouped by specification.

        Examples
        --------
        >>> result: SpecificationComplianceQueryResult
        >>> result.compliance_by_specification_and_indicator
        [<SpecificationWithComplianceResult({SpecificationId: MIL-A-8625}),
                1 indicators>, ...]
        """

        return self._results


@QueryResultFactory.register(models.GrantaBomAnalyticsServicesInterfaceCommonSubstanceWithCompliance)
class SubstanceComplianceQueryResult(ComplianceBaseClass):
    """The result of running a :class:`ansys.granta.bom_analytics.queries.SubstanceComplianceQuery`."""

    def __init__(
        self,
        results: List[models.GrantaBomAnalyticsServicesInterfaceCommonSubstanceWithCompliance],
        indicator_definitions: Dict[str, Union["WatchListIndicator", "RoHSIndicator"]],
    ):
        """
        Parameters
        ----------
        results
            The low-level API objects returned by the REST API.
        indicator_definitions
            The indicator definitions supplied as part of the query. Used here as the base for the indicator result
             objects.
        """

        self._results = []
        self._result_type_name = "SubstanceWithCompliance"
        for result in results:
            substance_with_compliance = ItemResultFactory.create_compliance_result(
                result_type_name=self._result_type_name,
                result_with_compliance=result,
                indicator_definitions=indicator_definitions,
            )
            self._results.append(substance_with_compliance)

    @property
    def compliance_by_substance_and_indicator(self) -> List["SubstanceWithComplianceResult"]:
        """The compliance status for each indicator in the original query, grouped by substance.

        Examples
        --------
        >>> result: SubstanceComplianceQueryResult
        >>> result.compliance_by_substance_and_indicator
        [<SubstanceWithComplianceResult({"cas_number": 50-00-0}), 1 indicators>, ...]
        """

        return self._results


@QueryResultFactory.register(models.GrantaBomAnalyticsServicesInterfaceGetImpactedSubstancesForBom1711Response)
class BomImpactedSubstancesQueryResult(ImpactedSubstancesBaseClass):
    """The result of running a :class:`ansys.granta.bom_analytics.queries.BomImpactedSubstancesQuery`."""

    def __init__(
        self, results: List[models.GrantaBomAnalyticsServicesInterfaceGetImpactedSubstancesForBom1711Response]
    ):
        """
        Parameters
        ----------
        results
            The low-level API objects returned by the REST API.
        """

        self._result_type_name = "BomWithImpactedSubstances"
        bom_with_impacted_substances = ItemResultFactory.create_impacted_substances_result(
            result_type_name=self._result_type_name,
            result_with_impacted_substances=results[0],
        )
        self._results = [bom_with_impacted_substances]


@QueryResultFactory.register(models.GrantaBomAnalyticsServicesInterfaceGetComplianceForBom1711Response)
class BomComplianceQueryResult(ComplianceBaseClass):
    """The result of running a :class:`ansys.granta.bom_analytics.queries.BomComplianceQuery`."""

    def __init__(
        self,
        results: List[models.GrantaBomAnalyticsServicesInterfaceGetComplianceForBom1711Response],
        indicator_definitions: Dict[str, Union["WatchListIndicator", "RoHSIndicator"]],
    ):
        """
        Parameters
        ----------
        results
            The low-level API objects returned by the REST API.
        indicator_definitions
            The indicator definitions supplied as part of the query. Used here as the base for the indicator result
             objects.
        """

        self._results = []
        self._result_type_name = "PartWithCompliance"
        parts: List[models.GrantaBomAnalyticsServicesInterfaceCommonPartWithCompliance] = results[0].parts
        for result in parts:
            part_with_compliance = ItemResultFactory.create_compliance_result(
                result_type_name=self._result_type_name,
                result_with_compliance=result,
                indicator_definitions=indicator_definitions,
            )
            part_with_compliance._add_child_parts(result.parts)
            part_with_compliance._add_child_materials(result.materials)
            part_with_compliance._add_child_specifications(result.specifications)
            part_with_compliance._add_child_substances(result.substances)
            self._results.append(part_with_compliance)

    @property
    def compliance_by_part_and_indicator(self) -> List["PartWithComplianceResult"]:
        """The compliance status for each indicator in the original query.

        Examples
        --------
        >>> result: BomComplianceQueryResult
        >>> result.compliance_by_part_and_indicator
        [<PartWithComplianceResult, 1 indicators>]
        """

        return self._results<|MERGE_RESOLUTION|>--- conflicted
+++ resolved
@@ -147,17 +147,9 @@
         """
 
         results = []
-<<<<<<< HEAD
         for item_result in self._results:  # type: ignore[attr-defined]
-            for legislation_result in item_result.legislations.values():
-                results.extend(
-                    legislation_result.substances
-                )  # TODO: Merge these property, i.e. take max amount? range?
-=======
-        for item_result in self._results:
             for legislation_result in item_result.substances_by_legislation.values():
                 results.extend(legislation_result)  # TODO: Merge these property, i.e. take max amount? range?
->>>>>>> df99b730
         return results
 
 
