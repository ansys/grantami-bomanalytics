--- conflicted
+++ resolved
@@ -85,13 +85,8 @@
         # Use the docstring on the method in the base class.
         self._validate_builder()
         session_configuration = self._session_configuration
-<<<<<<< HEAD
-        session_configuration.headers["X-Granta-ApplicationName"] = OIDC_HEADER_APPLICATION_NAME
+        session_configuration.headers["X-Granta-ApplicationName"] = GRANTA_APPLICATION_NAME_HEADER
         client = BOMAnalyticsClient(
-=======
-        session_configuration.headers["X-Granta-ApplicationName"] = GRANTA_APPLICATION_NAME_HEADER
-        client = BomAnalyticsClient(
->>>>>>> 6301a4c5
             session=self._session, servicelayer_url=self._api_url, configuration=session_configuration
         )
         client.setup_client(models)
