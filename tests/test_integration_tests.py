import pytest

from ansys.grantami.bomanalytics import GrantaMIException, queries

from .common import INDICATORS, LEGISLATIONS
from .inputs import sample_bom_2301, sample_bom_complex, sample_bom_custom_db

pytestmark = pytest.mark.integration

indicators = list(INDICATORS.values())


class TestMaterialQueries:
    ids = ["plastic-abs-pvc-flame", "plastic-pmma-pc"]

    def test_impacted_substances(self, connection_with_db_variants):
        query = queries.MaterialImpactedSubstancesQuery().with_material_ids(self.ids).with_legislation_ids(LEGISLATIONS)
        response = connection_with_db_variants.run(query)
        assert response.impacted_substances
        assert response.impacted_substances_by_legislation
        assert response.impacted_substances_by_material[0].substances
        assert response.impacted_substances_by_material[0].substances_by_legislation

    def test_compliance(self, connection_with_db_variants):
        query = queries.MaterialComplianceQuery().with_material_ids(self.ids).with_indicators(indicators)
        response = connection_with_db_variants.run(query)
        assert response.compliance_by_indicator
        assert response.compliance_by_material_and_indicator


class TestPartQueries:
    ids = ["DRILL", "asm_flap_mating"]

    def test_impacted_substances(self, connection_with_db_variants):
        query = queries.PartImpactedSubstancesQuery().with_part_numbers(self.ids).with_legislation_ids(LEGISLATIONS)
        response = connection_with_db_variants.run(query)

        assert response.impacted_substances
        assert response.impacted_substances_by_legislation
        assert response.impacted_substances_by_part[0].substances
        assert response.impacted_substances_by_part[0].substances_by_legislation

    def test_compliance(self, connection_with_db_variants):
        query = queries.PartComplianceQuery().with_part_numbers(self.ids).with_indicators(indicators)
        response = connection_with_db_variants.run(query)

        assert response.compliance_by_indicator
        assert response.compliance_by_part_and_indicator


class TestSpecificationQueries:
    ids = ["MIL-DTL-53039,TypeI", "AMS2404,Class1"]

    def test_impacted_substances(self, connection_with_db_variants):
        query = (
            queries.SpecificationImpactedSubstancesQuery()
            .with_specification_ids(self.ids)
            .with_legislation_ids(LEGISLATIONS)
        )
        response = connection_with_db_variants.run(query)

        assert response.impacted_substances
        assert response.impacted_substances_by_legislation
        assert response.impacted_substances_by_specification[0].substances
        assert response.impacted_substances_by_specification[0].substances_by_legislation

    def test_compliance(self, connection_with_db_variants):
        query = queries.SpecificationComplianceQuery().with_specification_ids(self.ids).with_indicators(indicators)
        response = connection_with_db_variants.run(query)

        assert response.compliance_by_specification_and_indicator
        assert response.compliance_by_indicator


class TestSubstancesQueries:
    def test_compliance(self, connection_with_db_variants):
        query = (
            queries.SubstanceComplianceQuery()
            .with_cas_numbers(["50-00-0", "57-24-9"])
            .with_cas_numbers_and_amounts([("1333-86-4", 25), ("75-74-1", 50)])
            .with_indicators(indicators)
        )
        response = connection_with_db_variants.run(query)

        assert response.compliance_by_substance_and_indicator
        assert response.compliance_by_indicator


class TestBomQueries:
    @pytest.fixture
    def bom(self, connection_with_db_variants):
        if connection_with_db_variants._db_key == "MI_Restricted_Substances_Custom_Tables":
            return sample_bom_custom_db
        else:
            return sample_bom_complex

    def test_impacted_substances(self, bom, connection_with_db_variants):
        query = queries.BomImpactedSubstancesQuery().with_bom(bom).with_legislation_ids(LEGISLATIONS)
        response = connection_with_db_variants.run(query)

        assert response.impacted_substances
        assert response.impacted_substances_by_legislation

    def test_compliance(self, bom, connection_with_db_variants):
        query = queries.BomComplianceQuery().with_bom(bom).with_indicators(indicators)
        response = connection_with_db_variants.run(query)

        assert response.compliance_by_part_and_indicator
        assert response.compliance_by_indicator


class TestMissingDatabase:
    @pytest.fixture
    def connection_missing_db(self, connection):
        connection.set_database_details(database_key="MI_Missing_Database")
        return connection

    def test_missing_database_raises_grantami_exception(self, connection_missing_db):
        query = (
            queries.MaterialImpactedSubstancesQuery().with_material_ids(["mat_id"]).with_legislation_ids(LEGISLATIONS)
        )
<<<<<<< HEAD
        with pytest.raises(GrantaMIException, match="Database with key 'MI_Missing_Database' does not exist."):
=======
        with pytest.raises(
            GrantaMIException,
            match="DatabaseException encountered: Database with key 'MI_Missing_Database' does not exist.",
        ) as e:
>>>>>>> 5b6da650
            connection_missing_db.run(query)


def test_missing_table_raises_grantami_exception(connection):
    query = queries.BomImpactedSubstancesQuery().with_bom(sample_bom_custom_db).with_legislation_ids(LEGISLATIONS)
    with pytest.raises(GrantaMIException) as e:
        connection.run(query)
    assert "Table name" in str(e.value) and "not found in database" in str(e.value)


def test_yaml(connection_with_db_variants):
    api_def = connection_with_db_variants._get_yaml()
    assert len(api_def) > 0


def test_licensing(connection_with_db_variants):
    resp = connection_with_db_variants._get_licensing_information()
    assert resp.restricted_substances is True
    assert resp.sustainability is True


class TestActAsReadUser:
    def _run_query(self, connection):
        MATERIAL_ID = "plastic-abs-pc-flame"
        LEGISLATION_ID = "The SIN List 2.1 (Substitute It Now!)"
        mat_query = (
            queries.MaterialImpactedSubstancesQuery()
            .with_material_ids([MATERIAL_ID])
            .with_legislation_ids([LEGISLATION_ID])
        )
        results = connection.run(mat_query)
        return results

    def test_withdrawn_records_are_not_included(self, connection_write_custom_db):
        results = self._run_query(connection_write_custom_db)

        assert not results.messages

    def test_withdrawn_records_return_warning_messages_if_not_acting_as_read(self, connection_write_custom_db):
        del connection_write_custom_db.rest_client.headers["X-Granta-ActAsReadUser"]
        results = self._run_query(connection_write_custom_db)

        assert any(
            "has 1 substance row(s) having more than one linked substance. " in msg.message for msg in results.messages
        )


class TestSpecLinkDepth:
    spec_ids = ["MIL-DTL-53039,TypeII"]
    legislation_ids = ["Candidate_AnnexXV"]

    def test_legislation_is_affected_with_link_depth_one(self, connection_custom_db):
        connection_custom_db.maximum_spec_link_depth = 1

        query = (
            queries.SpecificationImpactedSubstancesQuery()
            .with_specification_ids(self.spec_ids)
            .with_legislation_ids(self.legislation_ids)
        )
        response = connection_custom_db.run(query)
        assert len(response.impacted_substances) == 1
        assert response.impacted_substances[0].cas_number == "872-50-4"
        assert len(response.impacted_substances_by_legislation) == 1
        legislation_name = self.legislation_ids[0]
        assert legislation_name in response.impacted_substances_by_legislation
        impacted_by_reach = response.impacted_substances_by_legislation[legislation_name]
        assert len(impacted_by_reach) == 1
        assert impacted_by_reach[0].cas_number == "872-50-4"

    def test_legislation_is_not_affected_with_no_links(self, connection_custom_db):
        connection_custom_db.maximum_spec_link_depth = 0

        query = (
            queries.SpecificationImpactedSubstancesQuery()
            .with_specification_ids(self.spec_ids)
            .with_legislation_ids(self.legislation_ids)
        )
        response = connection_custom_db.run(query)
        assert len(response.impacted_substances) == 0


DEFAULT_TOLERANCE = 0.01


# TODO test with custom db?
class TestSustainabilityBomQueries:
    def _check_percentages_add_up(self, items):
        assert sum(item.embodied_energy_percentage for item in items) == pytest.approx(100)
        assert sum(item.climate_change_percentage for item in items) == pytest.approx(100)

    def test_sustainability_summary_query(self, connection):
        query = queries.BomSustainabilitySummaryQuery()
        query.with_bom(sample_bom_2301)
        response = connection.run(query)

        assert not response.messages

        assert response.process.name == "Processes"
        assert response.material.name == "Material"
        assert response.transport.name == "Transport"
        assert len(response.phases_summary) == 3

        # Check overall percentages add up
        self._check_percentages_add_up(response.phases_summary)

        # Check expected summaries for materials
        assert len(response.material_details) == 3
        material_names = [m.identity for m in response.material_details]
        expected_material_names = ["beryllium-beralcast191-cast", "stainless-astm-cn-7ms-cast", "steel-1010-annealed"]
        assert all(expected_name in material_names for expected_name in expected_material_names)
        self._check_percentages_add_up(response.material_details)

        # Spot check one material summary
        beryllium_summary = next(m for m in response.material_details if m.identity == "beryllium-beralcast191-cast")
        assert len(beryllium_summary.contributors) == 1
        assert (
            beryllium_summary.contributors[0].name is None
        )  # TODO: define names in example bom or create ticket to use part number?
        assert beryllium_summary.contributors[0].material_mass_before_processing.value == pytest.approx(0.027)
        assert beryllium_summary.mass_after_processing.value == pytest.approx(0.024)
        assert beryllium_summary.mass_before_processing.value == pytest.approx(0.027)
        assert beryllium_summary.record_guid is not None
        assert beryllium_summary.climate_change.value == pytest.approx(15.52, DEFAULT_TOLERANCE)
        assert beryllium_summary.climate_change_percentage == pytest.approx(54.32, DEFAULT_TOLERANCE)
        assert beryllium_summary.embodied_energy.value == pytest.approx(117.55, DEFAULT_TOLERANCE)
        assert beryllium_summary.embodied_energy_percentage == pytest.approx(41.04, DEFAULT_TOLERANCE)

        # Check expected summaries for primary processes
        assert len(response.primary_processes_details) == 3
        expected_primary_processes = [
            ("Primary processing, Casting", "stainless-astm-cn-7ms-cast"),
            ("Primary processing, Casting", "steel-1010-annealed"),
            ("Other", None),
        ]
        primary_processes = [(p.process_name, p.material_identity) for p in response.primary_processes_details]
        assert primary_processes == expected_primary_processes
        self._check_percentages_add_up(response.primary_processes_details)

        # Spot check primary process
        primary_process = response.primary_processes_details[1]
        assert primary_process.climate_change.value == pytest.approx(14.54, DEFAULT_TOLERANCE)
        assert primary_process.embodied_energy.value == pytest.approx(210.68, DEFAULT_TOLERANCE)
        assert primary_process.climate_change_percentage == pytest.approx(39.40, DEFAULT_TOLERANCE)
        assert primary_process.embodied_energy_percentage == pytest.approx(39.22, DEFAULT_TOLERANCE)
        assert primary_process.material_reference.record_guid is not None
        assert primary_process.process_reference.record_guid is not None

        # Check expected summaries for secondary processes
        assert len(response.secondary_processes_details) == 5
        expected_secondary_processes = [
            ("Secondary processing, Grinding", "steel-1010-annealed"),
            ("Secondary processing, Machining, coarse (D)", "stainless-astm-cn-7ms-cast"),
            ("Machining, fine", "steel-1010-annealed"),
            ("Machining, fine", "stainless-astm-cn-7ms-cast"),
            ("Other", None),
        ]
        secondary_processes = [(p.process_name, p.material_identity) for p in response.secondary_processes_details]
        assert secondary_processes == expected_secondary_processes
        self._check_percentages_add_up(response.secondary_processes_details)

        # Spot check secondary process
        secondary_process = response.secondary_processes_details[0]
        assert secondary_process.climate_change.value == pytest.approx(0.127, DEFAULT_TOLERANCE)
        assert secondary_process.embodied_energy.value == pytest.approx(1.95, DEFAULT_TOLERANCE)
        assert secondary_process.climate_change_percentage == pytest.approx(41.69, DEFAULT_TOLERANCE)
        assert secondary_process.embodied_energy_percentage == pytest.approx(44.94, DEFAULT_TOLERANCE)
        assert secondary_process.material_reference.record_guid is not None
        assert secondary_process.process_reference.record_guid is not None

        # Check expected summaries for J&F processes
        assert len(response.joining_and_finishing_processes_details) == 1
        jf_process = response.joining_and_finishing_processes_details[0]

        # Spot check one J&F process
        assert jf_process.process_name == "Joining and finishing, Welding, electric"
        assert jf_process.material_identity is None
        assert jf_process.climate_change.value == pytest.approx(0.23, DEFAULT_TOLERANCE)
        assert jf_process.embodied_energy.value == pytest.approx(3.21, DEFAULT_TOLERANCE)
        assert jf_process.climate_change_percentage == 100.0
        assert jf_process.embodied_energy_percentage == 100.0
        assert jf_process.process_reference.record_guid is not None

        # Check transports
        assert len(response.transport_details) == 3
        self._check_percentages_add_up(response.transport_details)
        transports = [t.name for t in response.transport_details]
        assert transports == [
            "Port to airport by truck",
            "Country 1 to country 2 by air",
            "Airport to distributor by truck",
        ]

        # Spot check one transport
        transport = response.transport_details[0]
        assert transport.climate_change.value == pytest.approx(0.345, DEFAULT_TOLERANCE)
        assert transport.embodied_energy.value == pytest.approx(5.23, DEFAULT_TOLERANCE)
        assert transport.climate_change_percentage == pytest.approx(6.44, DEFAULT_TOLERANCE)
        assert transport.embodied_energy_percentage == pytest.approx(6.809, DEFAULT_TOLERANCE)
        assert transport.distance.value == 350.0

    def test_sustainability_query(self, connection):
        query = queries.BomSustainabilityQuery()
        query.with_bom(sample_bom_2301)
        response = connection.run(query)

        assert not response.messages

        # Check hierarchy
        assert len(response.parts) == 1

        # Product
        product = response.parts[0]
        assert not product.processes
        assert not product.materials
        assert not product.specifications
        assert not product.substances

        assert product.input_part_number == "Part1[ProductAssembly]"
        assert product._reference_value is None
        assert product.reported_mass.value == pytest.approx(4.114, DEFAULT_TOLERANCE)
        assert product.climate_change.value == pytest.approx(71.40, DEFAULT_TOLERANCE)
        assert product.embodied_energy.value == pytest.approx(908.04, DEFAULT_TOLERANCE)

        assert len(product.parts) == 5

        # Subassembly
        subassembly = product.parts[0]
        assert len(subassembly.parts) == 2
        assert len(subassembly.processes) == 1
        assert not subassembly.materials
        assert not subassembly.specifications
        assert not subassembly.substances

        assert subassembly.input_part_number == "Part1.1[SubAssembly]"
        assert subassembly._reference_value is None
        assert subassembly.reported_mass.value == pytest.approx(1.45, DEFAULT_TOLERANCE)
        assert subassembly.climate_change.value == pytest.approx(29.996, DEFAULT_TOLERANCE)
        assert subassembly.embodied_energy.value == pytest.approx(419.21, DEFAULT_TOLERANCE)

        # JF process
        jf_process = subassembly.processes[0]
        assert jf_process.climate_change.value == pytest.approx(0.23, DEFAULT_TOLERANCE)
        assert jf_process.embodied_energy.value == pytest.approx(3.217, DEFAULT_TOLERANCE)
        assert jf_process.record_guid is not None

        # Leaf part
        leaf_part = product.parts[1]

        assert not leaf_part.parts
        assert not leaf_part.processes
        assert len(leaf_part.materials) == 1
        assert not leaf_part.specifications
        assert not leaf_part.substances

        assert leaf_part.input_part_number == "Part1.A[LeafPart]"
        assert leaf_part._reference_value is None
        assert leaf_part.climate_change.value == pytest.approx(1.64, DEFAULT_TOLERANCE)
        assert leaf_part.embodied_energy.value == pytest.approx(23.23, DEFAULT_TOLERANCE)
        assert leaf_part.reported_mass.value == pytest.approx(0.61, DEFAULT_TOLERANCE)

        # Leaf part -> Material
        material = leaf_part.materials[0]

        assert len(material.processes) == 2

        assert material.record_guid is not None
        assert material.climate_change.value == pytest.approx(0.939, DEFAULT_TOLERANCE)
        assert material.embodied_energy.value == pytest.approx(12.63, DEFAULT_TOLERANCE)
        assert material.reported_mass.value == pytest.approx(0.61, DEFAULT_TOLERANCE)
        assert material.recyclable is True
        assert material.functional_recycle is True
        assert material.biodegradable is False

        # Primary process
        primary_process = material.processes[0]
        assert primary_process.record_guid is not None
        assert primary_process.climate_change.value == pytest.approx(0.643, DEFAULT_TOLERANCE)
        assert primary_process.embodied_energy.value == pytest.approx(9.908, DEFAULT_TOLERANCE)

        # Secondary process
        secondary_process = material.processes[1]
        assert secondary_process.record_guid is not None
        assert secondary_process.climate_change.value == pytest.approx(0.0567, DEFAULT_TOLERANCE)
        assert secondary_process.embodied_energy.value == pytest.approx(0.661, DEFAULT_TOLERANCE)

        # Transports
        assert len(response.transport_stages) == 3

        transport = response.transport_stages[0]
        assert transport.name == "Port to airport by truck"
        assert transport.climate_change.value == pytest.approx(0.345, DEFAULT_TOLERANCE)
        assert transport.embodied_energy.value == pytest.approx(5.23, DEFAULT_TOLERANCE)
        assert transport.record_guid is not None<|MERGE_RESOLUTION|>--- conflicted
+++ resolved
@@ -119,14 +119,10 @@
         query = (
             queries.MaterialImpactedSubstancesQuery().with_material_ids(["mat_id"]).with_legislation_ids(LEGISLATIONS)
         )
-<<<<<<< HEAD
-        with pytest.raises(GrantaMIException, match="Database with key 'MI_Missing_Database' does not exist."):
-=======
         with pytest.raises(
             GrantaMIException,
             match="DatabaseException encountered: Database with key 'MI_Missing_Database' does not exist.",
         ) as e:
->>>>>>> 5b6da650
             connection_missing_db.run(query)
 
 
