--- conflicted
+++ resolved
@@ -11,14 +11,10 @@
     # Checking the author will prevent your Action run failing on non-Dependabot PRs
     if: ${{ github.event.pull_request.user.login == 'dependabot[bot]' || github.event.pull_request.user.login == 'pre-commit-ci[bot]' }}
     steps:
-<<<<<<< HEAD
-      - uses: actions/checkout@1af3b93b6815bc44a9784bd300feb67ff0d1eeb3  # v6.0.0
+      - uses: actions/checkout@8e8c483db84b4bee98b60c0593521ed34d9990e8  # v6.0.1
         with:
-          fetch-depth: 0
           persist-credentials: false
-=======
-      - uses: actions/checkout@8e8c483db84b4bee98b60c0593521ed34d9990e8  # v6.0.1
->>>>>>> 0705331b
+
       - name: Approve a PR if not already approved
         run: |
           gh pr checkout "$PR_URL" # sets the upstream metadata for `gh pr status`
