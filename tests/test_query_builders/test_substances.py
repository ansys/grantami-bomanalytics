<<<<<<< HEAD
import pytest
from ansys.granta.bom_analytics.queries import SubstanceCompliance
from tests.test_query_builders.common import check_query_manager_attributes
=======
from ..common import pytest, SubstanceComplianceQuery, check_query_manager_attributes
>>>>>>> 12a444fc


@pytest.mark.parametrize("values", [[], ["One chemical_name"], ["Two", "Chemical names"]])
class TestWithoutAmounts:
    def test_add_chemical_names(self, values):
        query = SubstanceCompliance().add_chemical_names(values)
        assert isinstance(query, SubstanceCompliance)
        assert check_query_manager_attributes(
            query,
            [
                "record_guid",
                "record_history_guid",
                "record_history_identity",
                "cas_number",
                "ec_number",
                "_percentage_amount",
            ],
            "chemical_name",
            values,
        )
        assert all([i.percentage_amount == i._default_percentage_amount for i in query._items])

    def test_add_cas_numbers(self, values):
        query = SubstanceCompliance().add_cas_numbers(values)
        assert isinstance(query, SubstanceCompliance)
        assert check_query_manager_attributes(
            query,
            [
                "record_guid",
                "record_history_guid",
                "record_history_identity",
                "chemical_name",
                "ec_number",
                "_percentage_amount",
            ],
            "cas_number",
            values,
        )
        assert all([i.percentage_amount == i._default_percentage_amount for i in query._items])

    def test_add_ec_numbers(self, values):
        query = SubstanceCompliance().add_ec_numbers(values)
        assert isinstance(query, SubstanceCompliance)
        assert check_query_manager_attributes(
            query,
            [
                "record_guid",
                "record_history_guid",
                "record_history_identity",
                "chemical_name",
                "cas_number",
                "_percentage_amount",
            ],
            "ec_number",
            values,
        )
        assert all([i.percentage_amount == i._default_percentage_amount for i in query._items])


@pytest.mark.parametrize("values", ["Strings are not allowed", [("id_with_amount", 12)], 12])
class TestWithoutAmountsWrongType:
    def test_add_chemical_names(self, values):
        with pytest.raises(TypeError) as e:
            SubstanceCompliance().add_chemical_names(values)
        assert "Incorrect type for value" in str(e.value)
        with pytest.raises(TypeError) as e:
            SubstanceCompliance().add_chemical_names(chemical_names=values)
        assert "Incorrect type for value" in str(e.value)

    def test_add_cas_numbers(self, values):
        with pytest.raises(TypeError) as e:
            SubstanceCompliance().add_cas_numbers(values)
        assert "Incorrect type for value" in str(e.value)
        with pytest.raises(TypeError) as e:
            SubstanceCompliance().add_cas_numbers(cas_numbers=values)
        assert "Incorrect type for value" in str(e.value)

    def test_add_ec_numbers(self, values):
        with pytest.raises(TypeError) as e:
            SubstanceCompliance().add_ec_numbers(values)
        assert "Incorrect type for value" in str(e.value)
        with pytest.raises(TypeError) as e:
            SubstanceCompliance().add_ec_numbers(ec_numbers=values)
        assert "Incorrect type for value" in str(e.value)


@pytest.mark.parametrize(
    "values",
    [([("One chemical_name", 12.5)]), ([("Two", 0.001), ("Chemical names", 100)])],
)
class TestWithAmounts:
    def test_record_guids(self, values):
        query = SubstanceCompliance().add_record_guids_with_amounts(values)
        assert isinstance(query, SubstanceCompliance)
        assert check_query_manager_attributes(
            query,
            [
                "chemical_name",
                "record_history_guid",
                "record_history_identity",
                "cas_number",
                "ec_number",
            ],
            "record_guid",
            [v for (v, _) in values],
        )
        assert all([i._percentage_amount == amount for i, (_, amount) in zip(query._items, values)])
        assert all([i.percentage_amount == amount for i, (_, amount) in zip(query._items, values)])

<<<<<<< HEAD
    def test_record_history_guids(self, values, connection):
        query = SubstanceCompliance().add_record_history_guids_with_amounts(values)
        assert isinstance(query, SubstanceCompliance)
=======
    def test_record_history_guids(self, values):
        query = SubstanceComplianceQuery().add_record_history_guids_with_amounts(values)
        assert isinstance(query, SubstanceComplianceQuery)
>>>>>>> 12a444fc
        assert check_query_manager_attributes(
            query,
            [
                "chemical_name",
                "record_guid",
                "record_history_identity",
                "cas_number",
                "ec_number",
            ],
            "record_history_guid",
            [v for (v, _) in values],
        )
        assert all([i._percentage_amount == amount for i, (_, amount) in zip(query._items, values)])
        assert all([i.percentage_amount == amount for i, (_, amount) in zip(query._items, values)])

    def test_add_chemical_names(self, values):
        query = SubstanceCompliance().add_chemical_names_with_amounts(values)
        assert isinstance(query, SubstanceCompliance)
        assert check_query_manager_attributes(
            query,
            [
                "record_guid",
                "record_history_guid",
                "record_history_identity",
                "cas_number",
                "ec_number",
            ],
            "chemical_name",
            [v for (v, _) in values],
        )
        assert all([i._percentage_amount == amount for i, (_, amount) in zip(query._items, values)])
        assert all([i.percentage_amount == amount for i, (_, amount) in zip(query._items, values)])

    def test_add_cas_numbers(self, values):
        query = SubstanceCompliance().add_cas_numbers_with_amounts(values)
        assert isinstance(query, SubstanceCompliance)
        assert check_query_manager_attributes(
            query,
            [
                "record_guid",
                "record_history_guid",
                "record_history_identity",
                "chemical_name",
                "ec_number",
            ],
            "cas_number",
            [v for (v, _) in values],
        )
        assert all([i._percentage_amount == amount for i, (_, amount) in zip(query._items, values)])
        assert all([i.percentage_amount == amount for i, (_, amount) in zip(query._items, values)])

    def test_add_ec_numbers(self, values):
        query = SubstanceCompliance().add_ec_numbers_with_amounts(values)
        assert isinstance(query, SubstanceCompliance)
        assert check_query_manager_attributes(
            query,
            [
                "record_guid",
                "record_history_guid",
                "record_history_identity",
                "chemical_name",
                "cas_number",
            ],
            "ec_number",
            [v for (v, _) in values],
        )
        assert all([i._percentage_amount == amount for i, (_, amount) in zip(query._items, values)])
        assert all([i.percentage_amount == amount for i, (_, amount) in zip(query._items, values)])


@pytest.mark.parametrize("values", [([(123, 12.5)]), ([(234, 0.001), (345, 100)])])
def test_record_history_ids_with_amounts(values):
    query = SubstanceCompliance().add_record_history_ids_with_amounts(values)
    assert isinstance(query, SubstanceCompliance)
    assert check_query_manager_attributes(
        query,
        [
            "record_guid",
            "record_history_guid",
            "ec_number",
            "chemical_name",
            "cas_number",
        ],
        "record_history_identity",
        [v for (v, _) in values],
    )
    assert all([i._percentage_amount == amount for i, (_, amount) in zip(query._items, values)])
    assert all([i.percentage_amount == amount for i, (_, amount) in zip(query._items, values)])


@pytest.mark.parametrize("values", ["Strings are not allowed", [("id_without_amount", None)], 12])
class TestWithAmountsWrongType:
    def test_record_guids(self, values):
        with pytest.raises(TypeError) as e:
            SubstanceCompliance().add_record_guids_with_amounts(values)
        assert f"Incorrect type for value" in str(e.value)
        with pytest.raises(TypeError) as e:
            SubstanceCompliance().add_record_guids_with_amounts(record_guids_and_amounts=values)
        assert f"Incorrect type for value" in str(e.value)

    def test_record_history_guids(self, values):
        with pytest.raises(TypeError) as e:
            SubstanceCompliance().add_record_history_guids_with_amounts(values)
        assert f"Incorrect type for value" in str(e.value)
        with pytest.raises(TypeError) as e:
            SubstanceCompliance().add_record_history_guids_with_amounts(record_history_guids_and_amounts=values)
        assert f"Incorrect type for value" in str(e.value)

    def test_record_history_ids(self, values):
        with pytest.raises(TypeError) as e:
            SubstanceCompliance().add_record_history_ids_with_amounts(values)
        assert f"Incorrect type for value" in str(e.value)
        with pytest.raises(TypeError) as e:
            SubstanceCompliance().add_record_history_ids_with_amounts(record_history_identities_and_amounts=values)
        assert f"Incorrect type for value" in str(e.value)

    def test_add_chemical_names(self, values):
        with pytest.raises(TypeError) as e:
            SubstanceCompliance().add_chemical_names_with_amounts(values)
        assert f"Incorrect type for value" in str(e.value)
        with pytest.raises(TypeError) as e:
            SubstanceCompliance().add_chemical_names_with_amounts(chemical_names_and_amounts=values)
        assert f"Incorrect type for value" in str(e.value)

    def test_add_cas_numbers(self, values):
        with pytest.raises(TypeError) as e:
            SubstanceCompliance().add_cas_numbers_with_amounts(values)
        assert f"Incorrect type for value" in str(e.value)
        with pytest.raises(TypeError) as e:
            SubstanceCompliance().add_cas_numbers_with_amounts(cas_numbers_and_amounts=values)
        assert f"Incorrect type for value" in str(e.value)

    def test_add_ec_numbers(self, values):
        with pytest.raises(TypeError) as e:
            SubstanceCompliance().add_ec_numbers_with_amounts(values)
        assert f"Incorrect type for value" in str(e.value)
        with pytest.raises(TypeError) as e:
            SubstanceCompliance().add_ec_numbers_with_amounts(ec_numbers_and_amounts=values)
        assert f"Incorrect type for value" in str(e.value)<|MERGE_RESOLUTION|>--- conflicted
+++ resolved
@@ -1,10 +1,6 @@
-<<<<<<< HEAD
-import pytest
-from ansys.granta.bom_analytics.queries import SubstanceCompliance
-from tests.test_query_builders.common import check_query_manager_attributes
-=======
-from ..common import pytest, SubstanceComplianceQuery, check_query_manager_attributes
->>>>>>> 12a444fc
+from ..common import pytest, queries, check_query_manager_attributes
+
+SubstanceCompliance = queries.SubstanceCompliance
 
 
 @pytest.mark.parametrize("values", [[], ["One chemical_name"], ["Two", "Chemical names"]])
@@ -114,15 +110,9 @@
         assert all([i._percentage_amount == amount for i, (_, amount) in zip(query._items, values)])
         assert all([i.percentage_amount == amount for i, (_, amount) in zip(query._items, values)])
 
-<<<<<<< HEAD
-    def test_record_history_guids(self, values, connection):
+    def test_record_history_guids(self, values):
         query = SubstanceCompliance().add_record_history_guids_with_amounts(values)
         assert isinstance(query, SubstanceCompliance)
-=======
-    def test_record_history_guids(self, values):
-        query = SubstanceComplianceQuery().add_record_history_guids_with_amounts(values)
-        assert isinstance(query, SubstanceComplianceQuery)
->>>>>>> 12a444fc
         assert check_query_manager_attributes(
             query,
             [
