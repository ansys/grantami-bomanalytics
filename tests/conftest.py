--- conflicted
+++ resolved
@@ -1,7 +1,22 @@
-<<<<<<< HEAD
-import pytest
-import os
-from ansys.granta.bom_analytics import Connection, indicators
+from .common import (
+    pytest,
+    os,
+    requests_mock,
+    Connection,
+)
+
+
+@pytest.fixture(scope="function")
+def connection_mock():
+    sl_url = os.getenv("TEST_SL_URL", "http://localhost/mi_servicelayer")
+    with requests_mock.Mocker() as m:
+        m.get(sl_url, text="")  # Ensures that AuthenticatedApiClient gets a 200 response when validating the auth
+        connection = (
+            Connection(servicelayer_url=sl_url)
+            .with_credentials(username=os.getenv("TEST_USER"), password=os.getenv("TEST_PASS"))
+            .build()
+        )
+    return connection
 
 
 @pytest.fixture(scope="session")
@@ -11,68 +26,4 @@
         .with_credentials(username=os.getenv("TEST_USER"), password=os.getenv("TEST_PASS"))
         .build()
     )
-    return connection
-
-
-@pytest.fixture(scope="session")
-def indicator_definitions():
-    two_legislation_indicator = indicators.WatchListIndicator(
-        name="Two legislations",
-        legislation_names=["GADSL", "California Proposition 65 List"],
-        default_threshold_percentage=2,
-    )
-    one_legislation_indicator = indicators.RoHSIndicator(
-        name="One legislation",
-        legislation_names=["EU Directive 2011/65/EU (RoHS 2)"],
-        default_threshold_percentage=0.01,
-    )
-    return [two_legislation_indicator, one_legislation_indicator]
-=======
-from .common import (
-    pytest,
-    os,
-    requests_mock,
-    AuthenticatedApiClient,
-    Connection,
-    ConnectionMock,
-    models,
-)
-
-
-@pytest.fixture(scope="session")
-def mock_client():
-    """A fixture to create a 'fake' client object. Useful for using some of the serialization / deserialization methods
-    in the auth_common package without actually needing to talk to a server."""
-
-    sl_url = os.getenv("TEST_SL_URL", "http://localhost/mi_servicelayer")
-    with requests_mock.Mocker() as m:
-        m.get(sl_url, text="")  # Ensures that AuthenticatedApiClient gets a response when validating the auth
-        client = AuthenticatedApiClient.with_anonymous(servicelayer_url=sl_url)
-    client.setup_client(models)
-    return client
-
-
-@pytest.fixture(scope="function")
-def connection_mock(mock_client, request):
-    api_name = request.param[0]
-    api_call_method = request.param[1]
-    response_type = request.param[2]
-
-    return ConnectionMock(api_name, api_call_method, response_type, mock_client)
-
-
-@pytest.fixture(scope="session")
-def authenticated_client():
-    client = AuthenticatedApiClient.with_credentials(
-        servicelayer_url=os.getenv("TEST_SL_URL", "http://localhost/mi_servicelayer"),
-        username=os.getenv("TEST_USER"),
-        password=os.getenv("TEST_PASS"),
-    )
-    client.setup_client(models)
-    return client
->>>>>>> 12a444fc
-
-
-@pytest.fixture(scope="session")
-def connection(authenticated_client):
-    return Connection(authenticated_client, db_key=os.getenv("TEST_RS_DB_KEY", "MI_Restricted_Substances"))+    return connection