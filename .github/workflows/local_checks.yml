--- conflicted
+++ resolved
@@ -14,16 +14,7 @@
     name: "Code Style Check"
     runs-on: ubuntu-latest
     steps:
-<<<<<<< HEAD
       - uses: ansys/actions/code-style@v4
-=======
-      - uses: actions/checkout@v4
-
-      - name: Set up Python ${{ env.MAIN_PYTHON_VERSION }}
-        uses: actions/setup-python@v4
->>>>>>> 21e7709f
-        with:
-          python-version: ${{ env.MAIN_PYTHON_VERSION }}
 
   docs-style:
     name: Documentation Style Check
