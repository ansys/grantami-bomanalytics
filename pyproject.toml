[build-system]
requires = ["poetry-core>=1.0.0"]
build-backend = "poetry.core.masonry.api"

[tool.poetry]
name = "ansys-grantami-bomanalytics"
description = "Perform compliance analysis on materials data stored in Granta MI."
version = "1.1.0"
license = "MIT"
authors = ["ANSYS, Inc."]
maintainers = ["PyAnsys Maintainers <pyansys.maintainers@ansys.com>"]
repository = "https://github.com/pyansys/grantami-bomanalytics"
documentation = "https://grantami.docs.pyansys.com"
readme = "README.rst"
keywords = [
  "Ansys",
  "Granta MI",
  "Bill of Materials",
]
classifiers = [
  "License :: OSI Approved :: MIT License",
  "Development Status :: 5 - Production/Stable",
  "Intended Audience :: Science/Research",
  "Topic :: Scientific/Engineering :: Information Analysis",
  "Operating System :: Microsoft :: Windows",
  "Operating System :: POSIX",
  "Operating System :: MacOS",
  "Programming Language :: Python :: 3",
  "Programming Language :: Python :: 3.7",
  "Programming Language :: Python :: 3.8",
  "Programming Language :: Python :: 3.9",
  "Programming Language :: Python :: 3.10",
]
packages = [
  { include = "**/*.py", from = "src" }
]

[tool.poetry.dependencies]
python = "^3.7.1"

# Packages for core library
importlib_metadata = { version = ">=1.0", python  = "<3.8" }  # Granta MI STK requires 3.4.0
ansys-openapi-common = "< 2.0.0"
ansys-grantami-bomanalytics-openapi = "1.0.0"

# Packages for the examples extra
jupyterlab = { version = "3.5.0", optional = true }
lxml = { version = "4.9.1", optional = true }
pandas = { version = "1.3.5", optional = true }
tabulate = { version = "0.9.0", optional = true }

[tool.poetry.group.dev.dependencies]
# Common packages for test, examples, and docs
jupyterlab = { version = "3.5.0" }
lxml = { version = "4.9.1" }
pandas = { version = "1.3.5" }
tabulate = { version = "0.9.0" }
pytest = { version = "7.2.0" }
pytest-cov = { version = "4.0.0" }
requests-mock = { version = "1.10.0" }
ipython = { version = "7.34.0" }

[tool.poetry.group.doc]
optional = true

[tool.poetry.group.doc.dependencies]
# Doc packages
<<<<<<< HEAD
ansys-sphinx-theme = { version = "0.7.1", optional = true }
numpydoc = { version = "1.5.0", optional = true }
sphinx = { version = "4.5.0", optional = true }
sphinx_autodoc_typehints = { version = "1.19.1", optional = true }
sphinx-notfound-page = { version = "0.8.3", optional = true }
sphinx-copybutton = { version = "0.5.1", optional = true }
enum_tools = { version = "0.9.0.post1", optional = true }
sphinx-toolbox = { version = "3.2.0", optional = true }
jupytext = { version = "1.14.1", optional = true }
nbsphinx = { version = "0.8.10", optional = true }

[tool.poetry.extras]
test = [
  "pytest",
  "pytest-cov",
  "requests-mock",
  "lxml",
  "tabulate",
  "pandas",
  "ipython",
]

doc = [
  "ansys-sphinx-theme",
  "numpydoc",
  "sphinx",
  "sphinx-autodoc-typehints",
  "sphinx-notfound-page",
  "sphinx-copybutton",
  "enum_tools",
  "sphinx-toolbox",
  "jupyterlab",
  "jupytext",
  "lxml",
  "tabulate",
  "pandas",
  "nbsphinx",
]

=======
pyansys-sphinx-theme = { version = "0.3.1" }
numpydoc = { version = "1.5.0" }
sphinx = { version = "4.5.0" }
sphinx_autodoc_typehints = { version = "1.19.1" }
sphinx-notfound-page = { version = "0.8.3" }
sphinx-copybutton = { version = "0.5.1" }
enum_tools = { version = "0.9.0.post1" }
sphinx-toolbox = { version = "3.2.0" }
jupytext = { version = "1.14.1" }
nbsphinx = { version = "0.8.10" }

[tool.poetry.extras]
>>>>>>> 41075c4d
examples = [
  "lxml",
  "tabulate",
  "pandas",
  "jupyterlab",
]

[tool.tox]
legacy_tox_ini = """
[tox]
envlist = py37,py38,py39,py310,py311
isolated_build = True
requires =
  tox-gh-actions==2.9.1

[gh-actions]
python =
    3.7: py37
    3.8: py38
    3.9: py39
    3.10: py310
    3.11: py311

[testenv]
whitelist_externals = poetry
commands_pre =
    poetry install --no-root
commands = poetry run pytest --cov=ansys.grantami.bomanalytics --cov-report=xml {posargs}
passenv =
    TEST_SL_URL
    TEST_USER
    TEST_PASS

[testenv:style]
deps =
    codespell==2.1.0
    flake8==3.9.2
    black
    mypy==0.910
commands =
    codespell ./src ./tests ./examples ./doc/source
    flake8 ./src ./tests ./examples
    black ./src ./tests --check
    mypy ./src
"""

[tool.mypy]
warn_return_any = true
warn_unused_configs = true
warn_redundant_casts = true
warn_unused_ignores = true
disallow_untyped_defs = true
no_implicit_optional = true
check_untyped_defs = true
show_error_codes = true

[tool.pytest.ini_options]
testpaths = "./tests"
markers = [
    """integration: test requires a real database (deselect with '-m \"not integration\"')"""
]

[tool.black]
line-length = 120<|MERGE_RESOLUTION|>--- conflicted
+++ resolved
@@ -65,48 +65,7 @@
 
 [tool.poetry.group.doc.dependencies]
 # Doc packages
-<<<<<<< HEAD
-ansys-sphinx-theme = { version = "0.7.1", optional = true }
-numpydoc = { version = "1.5.0", optional = true }
-sphinx = { version = "4.5.0", optional = true }
-sphinx_autodoc_typehints = { version = "1.19.1", optional = true }
-sphinx-notfound-page = { version = "0.8.3", optional = true }
-sphinx-copybutton = { version = "0.5.1", optional = true }
-enum_tools = { version = "0.9.0.post1", optional = true }
-sphinx-toolbox = { version = "3.2.0", optional = true }
-jupytext = { version = "1.14.1", optional = true }
-nbsphinx = { version = "0.8.10", optional = true }
-
-[tool.poetry.extras]
-test = [
-  "pytest",
-  "pytest-cov",
-  "requests-mock",
-  "lxml",
-  "tabulate",
-  "pandas",
-  "ipython",
-]
-
-doc = [
-  "ansys-sphinx-theme",
-  "numpydoc",
-  "sphinx",
-  "sphinx-autodoc-typehints",
-  "sphinx-notfound-page",
-  "sphinx-copybutton",
-  "enum_tools",
-  "sphinx-toolbox",
-  "jupyterlab",
-  "jupytext",
-  "lxml",
-  "tabulate",
-  "pandas",
-  "nbsphinx",
-]
-
-=======
-pyansys-sphinx-theme = { version = "0.3.1" }
+ansys-sphinx-theme = { version = "0.7.1" }
 numpydoc = { version = "1.5.0" }
 sphinx = { version = "4.5.0" }
 sphinx_autodoc_typehints = { version = "1.19.1" }
@@ -118,7 +77,7 @@
 nbsphinx = { version = "0.8.10" }
 
 [tool.poetry.extras]
->>>>>>> 41075c4d
+
 examples = [
   "lxml",
   "tabulate",
