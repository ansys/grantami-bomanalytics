name: Labeler
on:
  pull_request:
    types: [opened, reopened, synchronize, edited, labeled]
  push:
    branches: [ main ]
    paths:
      - '../labels.yml'

permissions:
  contents: read

concurrency:
  group: ${{ github.workflow }}-${{ github.ref }}
  cancel-in-progress: true

jobs:

  label-syncer:
    name: Syncer
    runs-on: ubuntu-latest
    steps:
<<<<<<< HEAD
      - uses: actions/checkout@1af3b93b6815bc44a9784bd300feb67ff0d1eeb3  # v6.0.0
        with:
          fetch-depth: 0
          persist-credentials: false
=======
      - uses: actions/checkout@8e8c483db84b4bee98b60c0593521ed34d9990e8  # v6.0.1
>>>>>>> 0705331b
      - uses: micnncim/action-label-syncer@3abd5ab72fda571e69fffd97bd4e0033dd5f495c  # v1.3.0
        env:
          GITHUB_TOKEN: ${{ secrets.GITHUB_TOKEN }}

  labeler:
    name: Set labels
    permissions:
      contents: read
      pull-requests: write
    runs-on: ubuntu-latest
    if: github.event_name == 'pull_request'
    steps:
    - name: Label based on changed files and branch names
      uses: actions/labeler@634933edcd8ababfe52f92936142cc22ac488b1b  #v6.0.1
      with:
        repo-token: ${{ secrets.GITHUB_TOKEN }}

  commenter:
    name: Suggest labels if missing
    runs-on: ubuntu-latest
    steps:
    - name: Suggest to add labels
      uses: peter-evans/create-or-update-comment@e8674b075228eee787fea43ef493e45ece1004c9  #v5.0.0
      # Execute only when no labels have been applied to the pull request
      if: toJSON(github.event.pull_request.labels.*.name) == '{}'
      with:
        issue-number: ${{ github.event.pull_request.number }}
        body: |
          Please add one of the following labels to add this contribution to the Release Notes :point_down:
          - [bug](https://github.com/ansys/grantami-bomanalytics/pulls?q=label%3Abug+)
          - [documentation](https://github.com/ansys/grantami-bomanalytics/pulls?q=label%3Adocumentation+)
          - [enhancement](https://github.com/ansys/grantami-bomanalytics/pulls?q=label%3Aenhancement+)
          - [maintenance](https://github.com/ansys/grantami-bomanalytics/pulls?q=label%3Amaintenance+)

  changelog-fragment:
      name: "Create changelog fragment"
      needs: [labeler]
      permissions:
        contents: write
        pull-requests: write
      runs-on: ubuntu-latest
      if: ${{ !startsWith( github.event.pull_request.head.ref, 'dependabot/') && !(startsWith(github.event.pull_request.head.ref, 'pre-commit-ci-update-config')) }}
      steps:
      - uses: ansys/actions/doc-changelog@eb7d0fc873deeee6d4740774675ce1741cb6f154  # v10.2.2
        with:
          token: ${{ secrets.PYANSYS_CI_BOT_TOKEN }}
          bot-user: ${{ secrets.PYANSYS_CI_BOT_USERNAME }}
          bot-email: ${{ secrets.PYANSYS_CI_BOT_EMAIL }}<|MERGE_RESOLUTION|>--- conflicted
+++ resolved
@@ -20,14 +20,10 @@
     name: Syncer
     runs-on: ubuntu-latest
     steps:
-<<<<<<< HEAD
-      - uses: actions/checkout@1af3b93b6815bc44a9784bd300feb67ff0d1eeb3  # v6.0.0
+      - uses: actions/checkout@8e8c483db84b4bee98b60c0593521ed34d9990e8  # v6.0.1
         with:
-          fetch-depth: 0
           persist-credentials: false
-=======
-      - uses: actions/checkout@8e8c483db84b4bee98b60c0593521ed34d9990e8  # v6.0.1
->>>>>>> 0705331b
+
       - uses: micnncim/action-label-syncer@3abd5ab72fda571e69fffd97bd4e0033dd5f495c  # v1.3.0
         env:
           GITHUB_TOKEN: ${{ secrets.GITHUB_TOKEN }}
