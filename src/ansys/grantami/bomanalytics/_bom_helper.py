# Copyright (C) 2022 - 2025 ANSYS, Inc. and/or its affiliates.
# SPDX-License-Identifier: MIT
#
#
# Permission is hereby granted, free of charge, to any person obtaining a copy
# of this software and associated documentation files (the "Software"), to deal
# in the Software without restriction, including without limitation the rights
# to use, copy, modify, merge, publish, distribute, sublicense, and/or sell
# copies of the Software, and to permit persons to whom the Software is
# furnished to do so, subject to the following conditions:
#
# The above copyright notice and this permission notice shall be included in all
# copies or substantial portions of the Software.
#
# THE SOFTWARE IS PROVIDED "AS IS", WITHOUT WARRANTY OF ANY KIND, EXPRESS OR
# IMPLIED, INCLUDING BUT NOT LIMITED TO THE WARRANTIES OF MERCHANTABILITY,
# FITNESS FOR A PARTICULAR PURPOSE AND NONINFRINGEMENT. IN NO EVENT SHALL THE
# AUTHORS OR COPYRIGHT HOLDERS BE LIABLE FOR ANY CLAIM, DAMAGES OR OTHER
# LIABILITY, WHETHER IN AN ACTION OF CONTRACT, TORT OR OTHERWISE, ARISING FROM,
# OUT OF OR IN CONNECTION WITH THE SOFTWARE OR THE USE OR OTHER DEALINGS IN THE
# SOFTWARE.
from pathlib import Path
from types import ModuleType
from typing import TYPE_CHECKING, Any, TextIO, Type, TypeAlias, TypeVar, cast

import xmlschema
from xmlschema import XMLSchema, XMLSchemaValidationError

<<<<<<< HEAD
from .bom_types import eco2301, eco2412
from .schemas import bom_schema_2301, bom_schema_2412
=======
from .bom_types.eco2301._bom_reader import BoMReader
from .bom_types.eco2301._bom_writer import BoMWriter
from .schemas import bom_schema_2301
>>>>>>> 3889e212

if TYPE_CHECKING:
    from .bom_types._bom_reader import BaseBoMReader
    from .bom_types._bom_writer import BaseBoMWriter
    from .bom_types.eco2301 import BillOfMaterials as BillOfMaterials2301
    from .bom_types.eco2412 import BillOfMaterials as BillOfMaterials2412


BillOfMaterials: TypeAlias = "BillOfMaterials2301 | BillOfMaterials2412"
T = TypeVar("T", bound=BillOfMaterials)

_type_map: dict[Type[BillOfMaterials], Path] = {
    eco2301.BillOfMaterials: bom_schema_2301,
    eco2412.BillOfMaterials: bom_schema_2412,
}
_mod_map: dict[Type[BillOfMaterials], ModuleType] = {
    eco2301.BillOfMaterials: eco2301,
    eco2412.BillOfMaterials: eco2412,
}


class BoMHandler:
    """
    Handler for XML formatted BoMs.

    Supports reading from files and strings, serializing to string format, and converting BoMs between different
    versions.

    .. versionadded:: 2.0

    """

    def __init__(self) -> None:
<<<<<<< HEAD
        self._schemas: list[XMLSchema] = []
        self._readers: dict[XMLSchema, "BaseBoMReader"] = {}
        self._writers: dict[XMLSchema, "BaseBoMWriter"] = {}

        for bom_type in _type_map.keys():
            self._initialize(bom_type)

    def _initialize(self, bom_type: Type[BillOfMaterials]) -> None:
        schema_file = _type_map[bom_type]
        schema = XMLSchema(schema_file)
        schema.namespaces[""] = schema.namespaces["eco"]
        self._schemas.append(schema)

        mod = _mod_map[bom_type]
        self._readers[schema] = mod._BoMReader(schema)
        self._writers[schema] = mod._BoMWriter(schema)

    def get_xmlschema_for_bom(self, bom: BillOfMaterials) -> XMLSchema:
        try:
            return next(schema for schema, writer in self._writers.items() if writer.target_namespace == bom.namespace)
        except StopIteration:
            raise ValueError("Invalid BoM. BoM is not compliant with any supported Ansys Granta BoM XML schema.")

    def load_bom_from_file(self, file_path: Path, allow_unsupported_data: bool = True) -> BillOfMaterials:
=======
        self._schema = XMLSchema(self._schema_path)
        self._schema.namespaces[""] = self._schema.namespaces["eco"]
        self._reader = BoMReader()
        self._writer = BoMWriter(self._schema)

    def load_bom_from_file(self, file_path: Path, allow_unsupported_data: bool = True) -> "BillOfMaterials":
>>>>>>> 3889e212
        """
        Read a BoM from a file and return the corresponding BillOfMaterials object for use.

        Parameters
        ----------
        file_path : :class:`~pathlib.Path`
            Location of the BoM XML file.
        allow_unsupported_data : bool, default: True
            If ``False``, an exception is raised if there is data in the BoM XML that cannot be deserialized.

            .. versionadded:: 2.3

        Returns
        -------
        :class:`.eco2412.BillOfMaterials` or :class:`.eco2301.BillOfMaterials`

        Raises
        ------
        ValueError
            If the BoM cannot be deserialized. Additional detail is included in the exception message.
        ValueError
<<<<<<< HEAD
            If the BoM contains data that cannot be represented by :ref:`ref_grantami_bomanalytics_bom_eco2412` or
            :ref:`ref_grantami_bomanalytics_bom_eco2301` classes and ``allow_unsupported_data = False`` is specified.
            The additional data fields are reported in the exception message.
=======
            If the BoM contains data that cannot be represented by the classes in the
            :ref:`ref_grantami_bomanalytics_bom_eco2301` and ``allow_unsupported_data = False`` is specified. The
            additional data fields are reported in the exception message.
>>>>>>> 3889e212
        """
        deserializer = _Deserializer(self._schemas)
        with open(file_path, "r", encoding="utf-8") as fp:
            result = deserializer.deserialize_file(fp)
        bom, undeserialized_fields = self._readers[deserializer.selected_schema].read_bom(result)
        if undeserialized_fields and not allow_unsupported_data:
            self._raise_undeserialized_fields(undeserialized_fields)
        return cast(BillOfMaterials, bom)

    def load_bom_from_text(self, bom_text: str, allow_unsupported_data: bool = True) -> BillOfMaterials:
        """
        Read a BoM from a string and return the corresponding BillOfMaterials object for use.

        Parameters
        ----------
        bom_text : str
            String object containing an XML representation of a BoM.
        allow_unsupported_data : bool, default: True
            If ``False``, an exception is raised if there is data in the BoM XML that cannot be deserialized.

        Returns
        -------
        :class:`.eco2412.BillOfMaterials` or :class:`.eco2301.BillOfMaterials`

        Raises
        ------
        ValueError
            If the BoM cannot be deserialized.
        ValueError
            If the BoM contains data that cannot be represented by :ref:`ref_grantami_bomanalytics_bom_eco2412` or
            :ref:`ref_grantami_bomanalytics_bom_eco2301` classes and ``allow_unsupported_data = False`` is specified.
            The additional data fields are reported in the exception message.
        """
        deserializer = _Deserializer(self._schemas)
        result = deserializer.deserialize_string(bom_text)
        bom, undeserialized_fields = self._readers[deserializer.selected_schema].read_bom(result)
        if undeserialized_fields and not allow_unsupported_data:
            self._raise_undeserialized_fields(undeserialized_fields)
        return cast(BillOfMaterials, bom)

    def convert(self, bom: BillOfMaterials, target_bom_version: Type[T], allow_unsupported_data: bool = True) -> T:
        """
        Convert a BoM from one version to another.

        The BoM is returned as an instance of the type specified in the ``target_bom_version`` argument.

        .. versionadded:: 2.3

        Parameters
        ----------
        bom : :class:`.eco2412.BillOfMaterials` or :class:`.eco2301.BillOfMaterials`
            The BoM to convert.
        target_bom_version : Type[:class:`.eco2412.BillOfMaterials`] | Type[:class:`.eco2301.BillOfMaterials`]
            The ``BillOfMaterials`` class to convert the provided BoM to. Must be a **class**, not an instance of a
            class.
        allow_unsupported_data : bool, default: True
            If ``False``, an exception is raised if there is data in the provided BoM that cannot be represented in the
            target BoM version.

        Returns
        -------
        :class:`.eco2412.BillOfMaterials` or :class:`.eco2301.BillOfMaterials`

        Raises
        ------
        ValueError
            If the BoM cannot be deserialized. Additional detail is included in the exception message.
        ValueError
<<<<<<< HEAD
            If the BoM contains data that cannot be represented by classes in the target XML namespace and
            ``allow_unsupported_data = False`` is specified.
        ValueError
            If the ``target_bom_version`` argument is invalid.
=======
            If the BoM contains data that cannot be represented by the classes in the
            :ref:`ref_grantami_bomanalytics_bom_eco2301` and ``allow_unsupported_data = False`` is specified. The
            additional data fields are reported in the exception message.
>>>>>>> 3889e212
        """
        if target_bom_version not in _type_map:
            raise ValueError(f'target_bom_version "{target_bom_version}" is not a valid BoM target.')

        # Convert Python objects to dictionary
        schema = self.get_xmlschema_for_bom(bom)
        writer = self._writers[schema]

        bom_dict = writer.convert_bom_to_dict(bom)
        current_eco_namespace = schema.namespaces["eco"]

        # Replace namespace recursively through dictionary
        target_eco_namespace = target_bom_version.namespace
        self._modify_namespace(bom_dict, current_eco_namespace, target_eco_namespace)

        # Convert dictionary to Python objects
        target_reader = next(r for r in self._readers.values() if r.target_namespace == target_eco_namespace)
        converted_bom, undeserialized_fields = target_reader.read_bom(bom_dict)
        if undeserialized_fields and not allow_unsupported_data:
            self._raise_undeserialized_fields(undeserialized_fields)
        return cast(T, converted_bom)

    @staticmethod
    def _raise_undeserialized_fields(fields: list[str]) -> None:
        formatted_fields = "  \n".join(fields)
        raise ValueError(f"The following fields in the provided BoM could not be deserialized:\n{formatted_fields}")

    def _modify_namespace(self, obj: dict[str, Any], current_namespace: str, new_namespace: str) -> None:
        for k, v in obj.items():
            if k.startswith("@xmlns") and v == current_namespace:
                obj[k] = new_namespace
            elif isinstance(v, dict):
                self._modify_namespace(v, current_namespace, new_namespace)

    def dump_bom(self, bom: BillOfMaterials) -> str:
        """
        Convert a BillOfMaterials object into a string XML representation.

        Parameters
        ----------
        bom : :class:`.eco2412.BillOfMaterials` or :class:`.eco2301.BillOfMaterials`

        Returns
        -------
        str
            Serialized representation of the BoM.
        """
        obj = None
        errors = []

        schema = self.get_xmlschema_for_bom(bom)
        writer = self._writers[schema]

        bom_dict = writer.convert_bom_to_dict(bom)
        obj, errors = schema.encode(bom_dict, validation="lax", namespaces=schema.namespaces, unordered=True)

        if not obj or len(errors) > 0:
            newline = "\n"
            raise ValueError(f"Invalid BoM object:\n{newline.join([error.msg for error in errors])}")

        output = xmlschema.etree_tostring(obj)
        assert isinstance(output, str)
        return output


class _Deserializer:
    def __init__(self, schemas: list[XMLSchema]):
        """
        Deserializes an XML BoM to a dictionary given a list of valid xmlschema.XMLSchema objects.

        Parameters
        ----------
        schemas : list[xmlschema.XMLSchema]
            The valid schemas against which to validate the incoming XML BoM.
        """
        self._schemas = schemas
        self._selected_schema: XMLSchema | None = None

    @property
    def selected_schema(self) -> XMLSchema:
        """The XMLSchema object that was used to deserialize the XML BoM.

        Only available after running either :meth:`.deserialize_file` or :meth:`.deserialize_string`.

        Returns
        -------
        xmlschema.XMLSchema
            The XMLSchema object that was used to deserialize the XML BoM.

        Raises
        ------
        RuntimeError
            If :meth:`.deserialize_file` or :meth:`.deserialize_string` have not been run.
        """
        if not self._selected_schema:
            raise RuntimeError
        return self._selected_schema

    def deserialize_file(self, bom: TextIO) -> dict:
        """
        Deserialize an XML BoM provided as a :class:`TextIO` object.

        Returns
        -------
        dict
            The deserialized BoM.

        Raises
        ------
        ValueError
            If the BoM could not be deserialized.
        """
        for schema in self._schemas:
            try:
                result = schema.decode(
                    bom,
                    validation="lax",
                    keep_empty=True,
                    xmlns_processing="collapsed",
                )
                self._selected_schema = schema
                return self._postprocess_output(result)
            except xmlschema.exceptions.XMLSchemaKeyError:
                bom.seek(0)
        raise ValueError("Invalid BoM. BoM is not compliant with any supported Ansys Granta BoM XML schema.")

    def deserialize_string(self, bom: str) -> dict:
        """
        Deserialize an XML BoM provided as a :class:`str` object.

        Returns
        -------
        dict
            The deserialized BoM.

        Raises
        ------
        ValueError
            If the BoM could not be deserialized.
        """
        for schema in self._schemas:
            try:
                result = schema.decode(
                    bom,
                    validation="lax",
                    keep_empty=True,
                    xmlns_processing="collapsed",
                )
                self._selected_schema = schema
                return self._postprocess_output(result)
            except xmlschema.exceptions.XMLSchemaKeyError:
                pass
        raise ValueError("Invalid BoM. BoM is not compliant with any supported Ansys Granta BoM XML schema.")

    @staticmethod
    def _postprocess_output(result: tuple[Any | None, list[XMLSchemaValidationError]] | None) -> dict:
        """
        Raise any errors returned by xmlschema.XMLSchema.decode() as exceptions and return the result.

        Returns
        -------
        dict
            The deserialized BoM.

        Raises
        ------
        ValueError
            If any errors were returned by xmlschema.XMLSchema.decode()
        """
        if result is None:
            raise ValueError("BoM could not be deserialized.")
        deserialized_bom, errors = result
        if len(errors) > 0:
            newline = "\n"
            raise ValueError(f"Invalid BoM:\n{newline.join([error.msg for error in errors])}")
        return cast(dict, deserialized_bom)<|MERGE_RESOLUTION|>--- conflicted
+++ resolved
@@ -26,18 +26,11 @@
 import xmlschema
 from xmlschema import XMLSchema, XMLSchemaValidationError
 
-<<<<<<< HEAD
 from .bom_types import eco2301, eco2412
 from .schemas import bom_schema_2301, bom_schema_2412
-=======
-from .bom_types.eco2301._bom_reader import BoMReader
-from .bom_types.eco2301._bom_writer import BoMWriter
-from .schemas import bom_schema_2301
->>>>>>> 3889e212
 
 if TYPE_CHECKING:
-    from .bom_types._bom_reader import BaseBoMReader
-    from .bom_types._bom_writer import BaseBoMWriter
+    from .bom_types import _GenericBoMReader, _GenericBoMWriter
     from .bom_types.eco2301 import BillOfMaterials as BillOfMaterials2301
     from .bom_types.eco2412 import BillOfMaterials as BillOfMaterials2412
 
@@ -63,14 +56,12 @@
     versions.
 
     .. versionadded:: 2.0
-
     """
 
     def __init__(self) -> None:
-<<<<<<< HEAD
         self._schemas: list[XMLSchema] = []
-        self._readers: dict[XMLSchema, "BaseBoMReader"] = {}
-        self._writers: dict[XMLSchema, "BaseBoMWriter"] = {}
+        self._readers: dict[XMLSchema, "_GenericBoMReader"] = {}
+        self._writers: dict[XMLSchema, "_GenericBoMWriter"] = {}
 
         for bom_type in _type_map.keys():
             self._initialize(bom_type)
@@ -92,14 +83,6 @@
             raise ValueError("Invalid BoM. BoM is not compliant with any supported Ansys Granta BoM XML schema.")
 
     def load_bom_from_file(self, file_path: Path, allow_unsupported_data: bool = True) -> BillOfMaterials:
-=======
-        self._schema = XMLSchema(self._schema_path)
-        self._schema.namespaces[""] = self._schema.namespaces["eco"]
-        self._reader = BoMReader()
-        self._writer = BoMWriter(self._schema)
-
-    def load_bom_from_file(self, file_path: Path, allow_unsupported_data: bool = True) -> "BillOfMaterials":
->>>>>>> 3889e212
         """
         Read a BoM from a file and return the corresponding BillOfMaterials object for use.
 
@@ -121,15 +104,9 @@
         ValueError
             If the BoM cannot be deserialized. Additional detail is included in the exception message.
         ValueError
-<<<<<<< HEAD
             If the BoM contains data that cannot be represented by :ref:`ref_grantami_bomanalytics_bom_eco2412` or
             :ref:`ref_grantami_bomanalytics_bom_eco2301` classes and ``allow_unsupported_data = False`` is specified.
             The additional data fields are reported in the exception message.
-=======
-            If the BoM contains data that cannot be represented by the classes in the
-            :ref:`ref_grantami_bomanalytics_bom_eco2301` and ``allow_unsupported_data = False`` is specified. The
-            additional data fields are reported in the exception message.
->>>>>>> 3889e212
         """
         deserializer = _Deserializer(self._schemas)
         with open(file_path, "r", encoding="utf-8") as fp:
@@ -198,16 +175,10 @@
         ValueError
             If the BoM cannot be deserialized. Additional detail is included in the exception message.
         ValueError
-<<<<<<< HEAD
             If the BoM contains data that cannot be represented by classes in the target XML namespace and
             ``allow_unsupported_data = False`` is specified.
         ValueError
             If the ``target_bom_version`` argument is invalid.
-=======
-            If the BoM contains data that cannot be represented by the classes in the
-            :ref:`ref_grantami_bomanalytics_bom_eco2301` and ``allow_unsupported_data = False`` is specified. The
-            additional data fields are reported in the exception message.
->>>>>>> 3889e212
         """
         if target_bom_version not in _type_map:
             raise ValueError(f'target_bom_version "{target_bom_version}" is not a valid BoM target.')
