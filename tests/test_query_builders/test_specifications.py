--- conflicted
+++ resolved
@@ -1,15 +1,8 @@
-<<<<<<< HEAD
-import pytest
-from ansys.granta.bom_analytics import queries
-from tests.test_query_builders.common import check_query_manager_attributes
-=======
 from ..common import (
     pytest,
-    SpecificationImpactedSubstanceQuery,
-    SpecificationComplianceQuery,
+    queries,
     check_query_manager_attributes,
 )
->>>>>>> 12a444fc
 
 
 @pytest.mark.parametrize("query_type", [queries.SpecificationCompliance, queries.SpecificationImpactedSubstances])
